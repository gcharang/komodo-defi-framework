--- conflicted
+++ resolved
@@ -286,9 +286,6 @@
 
 pub type IguanaPrivKey = Secp256k1Secret;
 
-<<<<<<< HEAD
-#[derive(Debug, Display, Serialize, SerializeErrorType)]
-=======
 // Constants for logs used in tests
 pub const INVALID_SENDER_ERR_LOG: &str = "Invalid sender";
 pub const EARLY_CONFIRMATION_ERR_LOG: &str = "Early confirmation";
@@ -297,7 +294,6 @@
 pub const INVALID_CONTRACT_ADDRESS_ERR_LOG: &str = "Invalid contract address";
 
 #[derive(Debug, Deserialize, Display, Serialize, SerializeErrorType)]
->>>>>>> 7201146b
 #[serde(tag = "error_type", content = "error_data")]
 pub enum RawTransactionError {
     #[display(fmt = "No such coin {}", coin)]
