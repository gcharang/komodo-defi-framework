use crate::coin_errors::{MyAddressError, ValidatePaymentError};
use crate::eth::{self, u256_to_big_decimal, wei_from_big_decimal, TryToAddress};
use crate::qrc20::rpc_clients::{LogEntry, Qrc20ElectrumOps, Qrc20NativeOps, Qrc20RpcOps, TopicFilter, TxReceipt,
                                ViewContractCallType};
use crate::utxo::qtum::QtumBasedCoin;
use crate::utxo::rpc_clients::{ElectrumClient, NativeClient, UnspentInfo, UtxoRpcClientEnum, UtxoRpcClientOps,
                               UtxoRpcError, UtxoRpcFut, UtxoRpcResult};
#[cfg(not(target_arch = "wasm32"))]
use crate::utxo::tx_cache::{UtxoVerboseCacheOps, UtxoVerboseCacheShared};
use crate::utxo::utxo_builder::{UtxoCoinBuildError, UtxoCoinBuildResult, UtxoCoinBuilder, UtxoCoinBuilderCommonOps,
                                UtxoFieldsWithGlobalHDBuilder, UtxoFieldsWithHardwareWalletBuilder,
                                UtxoFieldsWithIguanaSecretBuilder};
use crate::utxo::utxo_common::{self, big_decimal_from_sat, check_all_utxo_inputs_signed_by_pub, UtxoTxBuilder};
use crate::utxo::{qtum, ActualTxFee, AdditionalTxData, AddrFromStrError, BroadcastTxErr, FeePolicy, GenerateTxError,
                  GetUtxoListOps, HistoryUtxoTx, HistoryUtxoTxMap, MatureUnspentList, RecentlySpentOutPointsGuard,
                  UtxoActivationParams, UtxoAddressFormat, UtxoCoinFields, UtxoCommonOps, UtxoFromLegacyReqErr,
                  UtxoTx, UtxoTxBroadcastOps, UtxoTxGenerationOps, VerboseTransactionFrom, UTXO_LOCK};
use crate::{BalanceError, BalanceFut, CoinBalance, CoinFutSpawner, FeeApproxStage, FoundSwapTxSpend, HistorySyncState,
<<<<<<< HEAD
            IguanaPrivKey, MarketCoinOps, MmCoin, NegotiateSwapContractAddrErr, PaymentInstructions,
            PaymentInstructionsErr, PrivKeyBuildPolicy, PrivKeyPolicyNotAllowed, RawTransactionFut,
            RawTransactionRequest, SearchForSwapTxSpendInput, SignatureResult, SwapOps, TradeFee, TradePreimageError,
            TradePreimageFut, TradePreimageResult, TradePreimageValue, TransactionDetails, TransactionEnum,
            TransactionErr, TransactionFut, TransactionType, TxMarshalingErr, UnexpectedDerivationMethod,
            ValidateAddressResult, ValidateInstructionsErr, ValidateOtherPubKeyErr, ValidatePaymentFut,
            ValidatePaymentInput, VerificationResult, WatcherOps, WatcherSearchForSwapTxSpendInput,
            WatcherValidatePaymentInput, WithdrawError, WithdrawFee, WithdrawFut, WithdrawRequest, WithdrawResult};
=======
            MarketCoinOps, MmCoin, NegotiateSwapContractAddrErr, PaymentInstructions, PaymentInstructionsErr,
            PrivKeyNotAllowed, RawTransactionFut, RawTransactionRequest, SearchForSwapTxSpendInput, SignatureResult,
            SwapOps, TradeFee, TradePreimageError, TradePreimageFut, TradePreimageResult, TradePreimageValue,
            TransactionDetails, TransactionEnum, TransactionErr, TransactionFut, TransactionType, TxMarshalingErr,
            UnexpectedDerivationMethod, ValidateAddressResult, ValidateInstructionsErr, ValidateOtherPubKeyErr,
            ValidatePaymentFut, ValidatePaymentInput, VerificationResult, WatcherOps, WatcherValidatePaymentInput,
            WithdrawError, WithdrawFee, WithdrawFut, WithdrawRequest, WithdrawResult};
>>>>>>> dac0a8d5
use async_trait::async_trait;
use bitcrypto::{dhash160, sha256};
use chain::TransactionOutput;
use common::executor::Timer;
use common::jsonrpc_client::{JsonRpcClient, JsonRpcRequest, RpcRes};
use common::log::{error, warn};
use common::now_ms;
use derive_more::Display;
use ethabi::{Function, Token};
use ethereum_types::{H160, U256};
use futures::compat::Future01CompatExt;
use futures::{FutureExt, TryFutureExt};
use futures01::Future;
use keys::bytes::Bytes as ScriptBytes;
use keys::{Address as UtxoAddress, Address, KeyPair, Public};
use mm2_core::mm_ctx::MmArc;
use mm2_err_handle::prelude::*;
use mm2_number::{BigDecimal, MmNumber};
#[cfg(test)] use mocktopus::macros::*;
use rpc::v1::types::{Bytes as BytesJson, ToTxHash, Transaction as RpcTransaction, H160 as H160Json, H256 as H256Json};
use script::{Builder as ScriptBuilder, Opcode, Script, TransactionInputSigner};
use script_pubkey::generate_contract_call_script_pubkey;
use serde_json::{self as json, Value as Json};
use serialization::{deserialize, serialize, CoinVariant};
use std::collections::{HashMap, HashSet};
use std::ops::{Deref, Neg};
#[cfg(not(target_arch = "wasm32"))] use std::path::PathBuf;
use std::str::FromStr;
use std::sync::Arc;
use utxo_signer::with_key_pair::{sign_tx, UtxoSignWithKeyPairError};

mod history;
#[cfg(test)] mod qrc20_tests;
pub mod rpc_clients;
pub mod script_pubkey;
mod swap;

/// Qtum amount is always 0 for the QRC20 UTXO outputs,
/// because we should pay only a fee in Qtum to send the QRC20 transaction.
pub const OUTPUT_QTUM_AMOUNT: u64 = 0;
pub const QRC20_GAS_LIMIT_DEFAULT: u64 = 100_000;
const QRC20_PAYMENT_GAS_LIMIT: u64 = 200_000;
pub const QRC20_GAS_PRICE_DEFAULT: u64 = 40;
pub const QRC20_DUST: u64 = 0;
// Keccak-256 hash of `Transfer` event
const QRC20_TRANSFER_TOPIC: &str = "ddf252ad1be2c89b69c2b068fc378daa952ba7f163c4a11628f55a4df523b3ef";
const QRC20_PAYMENT_SENT_TOPIC: &str = "ccc9c05183599bd3135da606eaaf535daffe256e9de33c048014cffcccd4ad57";
const QRC20_RECEIVER_SPENT_TOPIC: &str = "36c177bcb01c6d568244f05261e2946c8c977fa50822f3fa098c470770ee1f3e";
const QRC20_SENDER_REFUNDED_TOPIC: &str = "1797d500133f8e427eb9da9523aa4a25cb40f50ebc7dbda3c7c81778973f35ba";

pub type Qrc20AbiResult<T> = Result<T, MmError<Qrc20AbiError>>;

#[derive(Display)]
pub enum Qrc20GenTxError {
    ErrorGeneratingUtxoTx(GenerateTxError),
    ErrorSigningTx(UtxoSignWithKeyPairError),
    PrivKeyPolicyNotAllowed(PrivKeyPolicyNotAllowed),
    UnexpectedDerivationMethod(UnexpectedDerivationMethod),
}

impl From<GenerateTxError> for Qrc20GenTxError {
    fn from(e: GenerateTxError) -> Self { Qrc20GenTxError::ErrorGeneratingUtxoTx(e) }
}

impl From<UtxoSignWithKeyPairError> for Qrc20GenTxError {
    fn from(e: UtxoSignWithKeyPairError) -> Self { Qrc20GenTxError::ErrorSigningTx(e) }
}

impl From<PrivKeyPolicyNotAllowed> for Qrc20GenTxError {
    fn from(e: PrivKeyPolicyNotAllowed) -> Self { Qrc20GenTxError::PrivKeyPolicyNotAllowed(e) }
}

impl From<UnexpectedDerivationMethod> for Qrc20GenTxError {
    fn from(e: UnexpectedDerivationMethod) -> Self { Qrc20GenTxError::UnexpectedDerivationMethod(e) }
}

impl From<UtxoRpcError> for Qrc20GenTxError {
    fn from(e: UtxoRpcError) -> Self { Qrc20GenTxError::ErrorGeneratingUtxoTx(GenerateTxError::from(e)) }
}

impl Qrc20GenTxError {
    fn into_withdraw_error(self, coin: String, decimals: u8) -> WithdrawError {
        match self {
            Qrc20GenTxError::ErrorGeneratingUtxoTx(gen_err) => {
                WithdrawError::from_generate_tx_error(gen_err, coin, decimals)
            },
            Qrc20GenTxError::ErrorSigningTx(sign_err) => WithdrawError::InternalError(sign_err.to_string()),
            Qrc20GenTxError::PrivKeyPolicyNotAllowed(priv_err) => WithdrawError::InternalError(priv_err.to_string()),
            Qrc20GenTxError::UnexpectedDerivationMethod(addr_err) => WithdrawError::InternalError(addr_err.to_string()),
        }
    }
}

#[derive(Clone, Debug, Deserialize, Serialize)]
pub struct Qrc20ActivationParams {
    swap_contract_address: H160,
    fallback_swap_contract: Option<H160>,
    #[serde(flatten)]
    utxo_params: UtxoActivationParams,
}

#[derive(Debug, Display)]
pub enum Qrc20FromLegacyReqErr {
    InvalidSwapContractAddr(json::Error),
    InvalidFallbackSwapContract(json::Error),
    InvalidUtxoParams(UtxoFromLegacyReqErr),
}

impl From<UtxoFromLegacyReqErr> for Qrc20FromLegacyReqErr {
    fn from(err: UtxoFromLegacyReqErr) -> Self { Qrc20FromLegacyReqErr::InvalidUtxoParams(err) }
}

impl Qrc20ActivationParams {
    pub fn from_legacy_req(req: &Json) -> Result<Self, MmError<Qrc20FromLegacyReqErr>> {
        let swap_contract_address = json::from_value(req["swap_contract_address"].clone())
            .map_to_mm(Qrc20FromLegacyReqErr::InvalidSwapContractAddr)?;
        let fallback_swap_contract = json::from_value(req["fallback_swap_contract"].clone())
            .map_to_mm(Qrc20FromLegacyReqErr::InvalidFallbackSwapContract)?;
        let utxo_params = UtxoActivationParams::from_legacy_req(req)?;
        Ok(Qrc20ActivationParams {
            swap_contract_address,
            fallback_swap_contract,
            utxo_params,
        })
    }
}

struct Qrc20CoinBuilder<'a> {
    ctx: &'a MmArc,
    ticker: &'a str,
    conf: &'a Json,
    activation_params: &'a Qrc20ActivationParams,
    priv_key_policy: PrivKeyBuildPolicy,
    platform: String,
    token_contract_address: H160,
}

impl<'a> Qrc20CoinBuilder<'a> {
    pub fn new(
        ctx: &'a MmArc,
        ticker: &'a str,
        conf: &'a Json,
        activation_params: &'a Qrc20ActivationParams,
        priv_key_policy: PrivKeyBuildPolicy,
        platform: String,
        token_contract_address: H160,
    ) -> Qrc20CoinBuilder<'a> {
        Qrc20CoinBuilder {
            ctx,
            ticker,
            conf,
            activation_params,
            priv_key_policy,
            platform,
            token_contract_address,
        }
    }
}

#[async_trait]
impl<'a> UtxoCoinBuilderCommonOps for Qrc20CoinBuilder<'a> {
    fn ctx(&self) -> &MmArc { self.ctx }

    fn conf(&self) -> &Json { self.conf }

    fn activation_params(&self) -> &UtxoActivationParams { &self.activation_params.utxo_params }

    fn ticker(&self) -> &str { self.ticker }

    async fn decimals(&self, rpc_client: &UtxoRpcClientEnum) -> UtxoCoinBuildResult<u8> {
        if let Some(d) = self.conf()["decimals"].as_u64() {
            return Ok(d as u8);
        }

        rpc_client
            .token_decimals(&self.token_contract_address)
            .compat()
            .await
            .map_to_mm(UtxoCoinBuildError::ErrorDetectingDecimals)
    }

    fn dust_amount(&self) -> u64 { QRC20_DUST }

    #[cfg(not(target_arch = "wasm32"))]
    fn confpath(&self) -> UtxoCoinBuildResult<PathBuf> {
        use crate::utxo::coin_daemon_data_dir;

        // Documented at https://github.com/jl777/coins#bitcoin-protocol-specific-json
        // "USERHOME/" prefix should be replaced with the user's home folder.
        let declared_confpath = match self.conf()["confpath"].as_str() {
            Some(path) if !path.is_empty() => path.trim(),
            _ => {
                let is_asset_chain = false;
                let platform = self.platform.to_lowercase();
                let data_dir = coin_daemon_data_dir(&platform, is_asset_chain);

                let confname = format!("{}.conf", platform);
                return Ok(data_dir.join(&confname[..]));
            },
        };

        let (confpath, rel_to_home) = match declared_confpath.strip_prefix("~/") {
            Some(stripped) => (stripped, true),
            None => match declared_confpath.strip_prefix("USERHOME/") {
                Some(stripped) => (stripped, true),
                None => (declared_confpath, false),
            },
        };

        if rel_to_home {
            let home = dirs::home_dir().or_mm_err(|| UtxoCoinBuildError::CantDetectUserHome)?;
            Ok(home.join(confpath))
        } else {
            Ok(confpath.into())
        }
    }

    fn check_utxo_maturity(&self) -> bool {
        if let Some(false) = self.activation_params.utxo_params.check_utxo_maturity {
            warn!("'check_utxo_maturity' is ignored because QRC20 gas refund is returned as a coinbase transaction");
        }
        true
    }

    /// Override [`UtxoCoinBuilderCommonOps::tx_cache`] to initialize TX cache with the platform ticker.
    /// Please note the method is overridden for Native mode only.
    #[inline]
    #[cfg(not(target_arch = "wasm32"))]
    fn tx_cache(&self) -> UtxoVerboseCacheShared {
        crate::utxo::tx_cache::fs_tx_cache::FsVerboseCache::new(self.platform.clone(), self.tx_cache_path())
            .into_shared()
    }
}

impl<'a> UtxoFieldsWithIguanaSecretBuilder for Qrc20CoinBuilder<'a> {}

impl<'a> UtxoFieldsWithGlobalHDBuilder for Qrc20CoinBuilder<'a> {}

/// Although, `Qrc20Coin` doesn't support [`PrivKeyBuildPolicy::Trezor`] yet,
/// `UtxoCoinBuilder` trait requires `UtxoFieldsWithHardwareWalletBuilder` to be implemented.
impl<'a> UtxoFieldsWithHardwareWalletBuilder for Qrc20CoinBuilder<'a> {}

#[async_trait]
impl<'a> UtxoCoinBuilder for Qrc20CoinBuilder<'a> {
    type ResultCoin = Qrc20Coin;
    type Error = UtxoCoinBuildError;

    fn priv_key_policy(&self) -> PrivKeyBuildPolicy { self.priv_key_policy.clone() }

    async fn build(self) -> MmResult<Self::ResultCoin, Self::Error> {
        let utxo = match self.priv_key_policy() {
            PrivKeyBuildPolicy::IguanaPrivKey(priv_key) => self.build_utxo_fields_with_iguana_secret(priv_key).await?,
            PrivKeyBuildPolicy::GlobalHDAccount(global_hd_ctx) => {
                self.build_utxo_fields_with_global_hd(global_hd_ctx).await?
            },
            PrivKeyBuildPolicy::Trezor => {
                let priv_key_err = PrivKeyPolicyNotAllowed::HardwareWalletNotSupported;
                return MmError::err(UtxoCoinBuildError::PrivKeyPolicyNotAllowed(priv_key_err));
            },
        };

        let inner = Qrc20CoinFields {
            utxo,
            platform: self.platform,
            contract_address: self.token_contract_address,
            swap_contract_address: self.activation_params.swap_contract_address,
            fallback_swap_contract: self.activation_params.fallback_swap_contract,
        };
        Ok(Qrc20Coin(Arc::new(inner)))
    }
}

pub async fn qrc20_coin_with_policy(
    ctx: &MmArc,
    ticker: &str,
    platform: &str,
    conf: &Json,
    params: &Qrc20ActivationParams,
    priv_key_policy: PrivKeyBuildPolicy,
    contract_address: H160,
) -> Result<Qrc20Coin, String> {
    let builder = Qrc20CoinBuilder::new(
        ctx,
        ticker,
        conf,
        params,
        priv_key_policy,
        platform.to_owned(),
        contract_address,
    );
    Ok(try_s!(builder.build().await))
}

pub async fn qrc20_coin_with_priv_key(
    ctx: &MmArc,
    ticker: &str,
    platform: &str,
    conf: &Json,
    params: &Qrc20ActivationParams,
    priv_key: IguanaPrivKey,
    contract_address: H160,
) -> Result<Qrc20Coin, String> {
    let priv_key_policy = PrivKeyBuildPolicy::IguanaPrivKey(priv_key);
    qrc20_coin_with_policy(ctx, ticker, platform, conf, params, priv_key_policy, contract_address).await
}

pub struct Qrc20CoinFields {
    pub utxo: UtxoCoinFields,
    pub platform: String,
    pub contract_address: H160,
    pub swap_contract_address: H160,
    pub fallback_swap_contract: Option<H160>,
}

#[derive(Clone)]
pub struct Qrc20Coin(Arc<Qrc20CoinFields>);

impl Deref for Qrc20Coin {
    type Target = Qrc20CoinFields;
    fn deref(&self) -> &Qrc20CoinFields { &self.0 }
}

impl AsRef<UtxoCoinFields> for Qrc20Coin {
    fn as_ref(&self) -> &UtxoCoinFields { &self.utxo }
}

impl qtum::QtumBasedCoin for Qrc20Coin {}

#[derive(Clone, Debug, PartialEq)]
pub struct ContractCallOutput {
    pub value: u64,
    pub script_pubkey: ScriptBytes,
    pub gas_limit: u64,
    pub gas_price: u64,
}

impl From<ContractCallOutput> for TransactionOutput {
    fn from(out: ContractCallOutput) -> Self {
        TransactionOutput {
            value: out.value,
            script_pubkey: out.script_pubkey,
        }
    }
}

/// Functions of ERC20/EtomicSwap smart contracts that may change the blockchain state.
#[derive(Debug, Eq, PartialEq)]
pub enum MutContractCallType {
    Transfer,
    Erc20Payment,
    ReceiverSpend,
    SenderRefund,
}

impl MutContractCallType {
    fn as_function_name(&self) -> &'static str {
        match self {
            MutContractCallType::Transfer => "transfer",
            MutContractCallType::Erc20Payment => "erc20Payment",
            MutContractCallType::ReceiverSpend => "receiverSpend",
            MutContractCallType::SenderRefund => "senderRefund",
        }
    }

    fn as_function(&self) -> &'static Function {
        match self {
            MutContractCallType::Transfer => eth::ERC20_CONTRACT.function(self.as_function_name()).unwrap(),
            MutContractCallType::Erc20Payment
            | MutContractCallType::ReceiverSpend
            | MutContractCallType::SenderRefund => eth::SWAP_CONTRACT.function(self.as_function_name()).unwrap(),
        }
    }

    pub fn from_script_pubkey(script: &[u8]) -> Result<Option<MutContractCallType>, String> {
        lazy_static! {
            static ref TRANSFER_SHORT_SIGN: [u8; 4] =
                eth::ERC20_CONTRACT.function("transfer").unwrap().short_signature();
            static ref ERC20_PAYMENT_SHORT_SIGN: [u8; 4] =
                eth::SWAP_CONTRACT.function("erc20Payment").unwrap().short_signature();
            static ref RECEIVER_SPEND_SHORT_SIGN: [u8; 4] =
                eth::SWAP_CONTRACT.function("receiverSpend").unwrap().short_signature();
            static ref SENDER_REFUND_SHORT_SIGN: [u8; 4] =
                eth::SWAP_CONTRACT.function("senderRefund").unwrap().short_signature();
        }

        if script.len() < 4 {
            return ERR!("Length of the script pubkey less than 4: {:?}", script);
        }

        if script.starts_with(TRANSFER_SHORT_SIGN.as_ref()) {
            return Ok(Some(MutContractCallType::Transfer));
        }
        if script.starts_with(ERC20_PAYMENT_SHORT_SIGN.as_ref()) {
            return Ok(Some(MutContractCallType::Erc20Payment));
        }
        if script.starts_with(RECEIVER_SPEND_SHORT_SIGN.as_ref()) {
            return Ok(Some(MutContractCallType::ReceiverSpend));
        }
        if script.starts_with(SENDER_REFUND_SHORT_SIGN.as_ref()) {
            return Ok(Some(MutContractCallType::SenderRefund));
        }
        Ok(None)
    }

    #[allow(dead_code)]
    fn short_signature(&self) -> [u8; 4] { self.as_function().short_signature() }
}

pub struct GenerateQrc20TxResult {
    pub signed: UtxoTx,
    pub miner_fee: u64,
    pub gas_fee: u64,
}

#[derive(Debug, Display)]
pub enum Qrc20AbiError {
    #[display(fmt = "Invalid QRC20 ABI params: {}", _0)]
    InvalidParams(String),
    #[display(fmt = "QRC20 ABI error: {}", _0)]
    AbiError(String),
}

impl From<ethabi::Error> for Qrc20AbiError {
    fn from(e: ethabi::Error) -> Qrc20AbiError { Qrc20AbiError::AbiError(e.to_string()) }
}

impl From<Qrc20AbiError> for ValidatePaymentError {
    fn from(e: Qrc20AbiError) -> ValidatePaymentError { ValidatePaymentError::TxDeserializationError(e.to_string()) }
}

impl From<Qrc20AbiError> for GenerateTxError {
    fn from(e: Qrc20AbiError) -> Self { GenerateTxError::Internal(e.to_string()) }
}

impl From<Qrc20AbiError> for TradePreimageError {
    fn from(e: Qrc20AbiError) -> Self {
        // `Qrc20ABIError` is always an internal error
        TradePreimageError::InternalError(e.to_string())
    }
}

impl From<Qrc20AbiError> for WithdrawError {
    fn from(e: Qrc20AbiError) -> Self {
        // `Qrc20ABIError` is always an internal error
        WithdrawError::InternalError(e.to_string())
    }
}

impl From<Qrc20AbiError> for UtxoRpcError {
    fn from(e: Qrc20AbiError) -> Self {
        // `Qrc20ABIError` is always an internal error
        UtxoRpcError::Internal(e.to_string())
    }
}

impl Qrc20Coin {
    /// `gas_fee` should be calculated by: gas_limit * gas_price * (count of contract calls),
    /// or should be sum of gas fee of all contract calls.
    pub async fn get_qrc20_tx_fee(&self, gas_fee: u64) -> Result<u64, String> {
        match try_s!(self.get_tx_fee().await) {
            ActualTxFee::Dynamic(amount) | ActualTxFee::FixedPerKb(amount) => Ok(amount + gas_fee),
        }
    }

    /// Generate and send a transaction with the specified UTXO outputs.
    /// Note this function locks the `UTXO_LOCK`.
    pub async fn send_contract_calls(
        &self,
        outputs: Vec<ContractCallOutput>,
    ) -> Result<TransactionEnum, TransactionErr> {
        // TODO: we need to somehow refactor it using RecentlySpentOutpoints cache
        // Move over all QRC20 tokens should share the same cache with each other and base QTUM coin
        let _utxo_lock = UTXO_LOCK.lock().await;

        let GenerateQrc20TxResult { signed, .. } = self
            .generate_qrc20_transaction(outputs)
            .await
            .map_err(|e| TransactionErr::Plain(ERRL!("{}", e)))?;
        try_tx_s!(self.utxo.rpc_client.send_transaction(&signed).compat().await, signed);
        Ok(signed.into())
    }

    /// Generate Qtum UTXO transaction with contract calls.
    /// Note: lock the UTXO_LOCK mutex before this function will be called.
    async fn generate_qrc20_transaction(
        &self,
        contract_outputs: Vec<ContractCallOutput>,
    ) -> Result<GenerateQrc20TxResult, MmError<Qrc20GenTxError>> {
        let my_address = self.utxo.derivation_method.single_addr_or_err()?;
        let (unspents, _) = self.get_unspent_ordered_list(my_address).await?;

        let mut gas_fee = 0;
        let mut outputs = Vec::with_capacity(contract_outputs.len());
        for output in contract_outputs {
            gas_fee += output.gas_limit * output.gas_price;
            outputs.push(TransactionOutput::from(output));
        }

        let (unsigned, data) = UtxoTxBuilder::new(self)
            .add_available_inputs(unspents)
            .add_outputs(outputs)
            .with_gas_fee(gas_fee)
            .build()
            .await?;

        let my_address = self.utxo.derivation_method.single_addr_or_err()?;
        let key_pair = self.utxo.priv_key_policy.key_pair_or_err()?;

        let prev_script = ScriptBuilder::build_p2pkh(&my_address.hash);
        let signed = sign_tx(
            unsigned,
            key_pair,
            prev_script,
            self.utxo.conf.signature_version,
            self.utxo.conf.fork_id,
        )?;

        let miner_fee = data.fee_amount + data.unused_change.unwrap_or_default();
        Ok(GenerateQrc20TxResult {
            signed,
            miner_fee,
            gas_fee,
        })
    }

    fn transfer_output(
        &self,
        to_addr: H160,
        amount: U256,
        gas_limit: u64,
        gas_price: u64,
    ) -> Qrc20AbiResult<ContractCallOutput> {
        let function = eth::ERC20_CONTRACT.function("transfer")?;
        let params = function.encode_input(&[Token::Address(to_addr), Token::Uint(amount)])?;

        let script_pubkey =
            generate_contract_call_script_pubkey(&params, gas_limit, gas_price, &self.contract_address)?.to_bytes();

        Ok(ContractCallOutput {
            value: OUTPUT_QTUM_AMOUNT,
            script_pubkey,
            gas_limit,
            gas_price,
        })
    }

    async fn preimage_trade_fee_required_to_send_outputs(
        &self,
        contract_outputs: Vec<ContractCallOutput>,
        stage: &FeeApproxStage,
    ) -> TradePreimageResult<BigDecimal> {
        let decimals = self.as_ref().decimals;
        let mut gas_fee = 0;
        let mut outputs = Vec::with_capacity(contract_outputs.len());
        for output in contract_outputs {
            gas_fee += output.gas_limit * output.gas_price;
            outputs.push(TransactionOutput::from(output));
        }
        let fee_policy = FeePolicy::SendExact;
        let miner_fee =
            UtxoCommonOps::preimage_trade_fee_required_to_send_outputs(self, outputs, fee_policy, Some(gas_fee), stage)
                .await?;
        let gas_fee = big_decimal_from_sat(gas_fee as i64, decimals);
        Ok(miner_fee + gas_fee)
    }
}

// if mockable is placed before async_trait there is `munmap_chunk(): invalid pointer` error on async fn mocking attempt
#[async_trait]
#[cfg_attr(test, mockable)]
impl UtxoTxBroadcastOps for Qrc20Coin {
    async fn broadcast_tx(&self, tx: &UtxoTx) -> Result<H256Json, MmError<BroadcastTxErr>> {
        utxo_common::broadcast_tx(self, tx).await
    }
}

#[async_trait]
#[cfg_attr(test, mockable)]
impl UtxoTxGenerationOps for Qrc20Coin {
    /// Get only QTUM transaction fee.
    async fn get_tx_fee(&self) -> UtxoRpcResult<ActualTxFee> { utxo_common::get_tx_fee(&self.utxo).await }

    async fn calc_interest_if_required(
        &self,
        unsigned: TransactionInputSigner,
        data: AdditionalTxData,
        my_script_pub: ScriptBytes,
    ) -> UtxoRpcResult<(TransactionInputSigner, AdditionalTxData)> {
        utxo_common::calc_interest_if_required(self, unsigned, data, my_script_pub).await
    }
}

#[async_trait]
#[cfg_attr(test, mockable)]
impl GetUtxoListOps for Qrc20Coin {
    async fn get_unspent_ordered_list(
        &self,
        address: &Address,
    ) -> UtxoRpcResult<(Vec<UnspentInfo>, RecentlySpentOutPointsGuard<'_>)> {
        utxo_common::get_unspent_ordered_list(self, address).await
    }

    async fn get_all_unspent_ordered_list(
        &self,
        address: &Address,
    ) -> UtxoRpcResult<(Vec<UnspentInfo>, RecentlySpentOutPointsGuard<'_>)> {
        utxo_common::get_all_unspent_ordered_list(self, address).await
    }

    async fn get_mature_unspent_ordered_list(
        &self,
        address: &Address,
    ) -> UtxoRpcResult<(MatureUnspentList, RecentlySpentOutPointsGuard<'_>)> {
        utxo_common::get_mature_unspent_ordered_list(self, address).await
    }
}

#[async_trait]
#[cfg_attr(test, mockable)]
impl UtxoCommonOps for Qrc20Coin {
    async fn get_htlc_spend_fee(&self, tx_size: u64, stage: &FeeApproxStage) -> UtxoRpcResult<u64> {
        utxo_common::get_htlc_spend_fee(self, tx_size, stage).await
    }

    fn addresses_from_script(&self, script: &Script) -> Result<Vec<UtxoAddress>, String> {
        utxo_common::addresses_from_script(self, script)
    }

    fn denominate_satoshis(&self, satoshi: i64) -> f64 { utxo_common::denominate_satoshis(&self.utxo, satoshi) }

    fn my_public_key(&self) -> Result<&Public, MmError<UnexpectedDerivationMethod>> {
        utxo_common::my_public_key(self.as_ref())
    }

    fn address_from_str(&self, address: &str) -> MmResult<UtxoAddress, AddrFromStrError> {
        utxo_common::checked_address_from_str(self, address)
    }

    async fn get_current_mtp(&self) -> UtxoRpcResult<u32> {
        utxo_common::get_current_mtp(&self.utxo, CoinVariant::Qtum).await
    }

    fn is_unspent_mature(&self, output: &RpcTransaction) -> bool { self.is_qtum_unspent_mature(output) }

    async fn calc_interest_of_tx(
        &self,
        _tx: &UtxoTx,
        _input_transactions: &mut HistoryUtxoTxMap,
    ) -> UtxoRpcResult<u64> {
        MmError::err(UtxoRpcError::Internal(
            "QRC20 coin doesn't support transaction rewards".to_owned(),
        ))
    }

    async fn get_mut_verbose_transaction_from_map_or_rpc<'a, 'b>(
        &'a self,
        tx_hash: H256Json,
        utxo_tx_map: &'b mut HistoryUtxoTxMap,
    ) -> UtxoRpcResult<&'b mut HistoryUtxoTx> {
        utxo_common::get_mut_verbose_transaction_from_map_or_rpc(self, tx_hash, utxo_tx_map).await
    }

    async fn p2sh_spending_tx(&self, input: utxo_common::P2SHSpendingTxInput<'_>) -> Result<UtxoTx, String> {
        utxo_common::p2sh_spending_tx(self, input).await
    }

    fn get_verbose_transactions_from_cache_or_rpc(
        &self,
        tx_ids: HashSet<H256Json>,
    ) -> UtxoRpcFut<HashMap<H256Json, VerboseTransactionFrom>> {
        let selfi = self.clone();
        let fut = async move { utxo_common::get_verbose_transactions_from_cache_or_rpc(&selfi.utxo, tx_ids).await };
        Box::new(fut.boxed().compat())
    }

    async fn preimage_trade_fee_required_to_send_outputs(
        &self,
        outputs: Vec<TransactionOutput>,
        fee_policy: FeePolicy,
        gas_fee: Option<u64>,
        stage: &FeeApproxStage,
    ) -> TradePreimageResult<BigDecimal> {
        utxo_common::preimage_trade_fee_required_to_send_outputs(
            self,
            self.platform_ticker(),
            outputs,
            fee_policy,
            gas_fee,
            stage,
        )
        .await
    }

    fn increase_dynamic_fee_by_stage(&self, dynamic_fee: u64, stage: &FeeApproxStage) -> u64 {
        utxo_common::increase_dynamic_fee_by_stage(self, dynamic_fee, stage)
    }

    async fn p2sh_tx_locktime(&self, htlc_locktime: u32) -> Result<u32, MmError<UtxoRpcError>> {
        utxo_common::p2sh_tx_locktime(self, &self.utxo.conf.ticker, htlc_locktime).await
    }

    fn addr_format(&self) -> &UtxoAddressFormat { utxo_common::addr_format(self) }

    fn addr_format_for_standard_scripts(&self) -> UtxoAddressFormat {
        utxo_common::addr_format_for_standard_scripts(self)
    }

    fn address_from_pubkey(&self, pubkey: &Public) -> Address {
        let conf = &self.utxo.conf;
        utxo_common::address_from_pubkey(
            pubkey,
            conf.pub_addr_prefix,
            conf.pub_t_addr_prefix,
            conf.checksum_type,
            conf.bech32_hrp.clone(),
            self.addr_format().clone(),
        )
    }
}

#[async_trait]
impl SwapOps for Qrc20Coin {
    fn send_taker_fee(&self, fee_addr: &[u8], amount: BigDecimal, _uuid: &[u8]) -> TransactionFut {
        let to_address = try_tx_fus!(self.contract_address_from_raw_pubkey(fee_addr));
        let amount = try_tx_fus!(wei_from_big_decimal(&amount, self.utxo.decimals));
        let transfer_output =
            try_tx_fus!(self.transfer_output(to_address, amount, QRC20_GAS_LIMIT_DEFAULT, QRC20_GAS_PRICE_DEFAULT));
        let outputs = vec![transfer_output];

        let selfi = self.clone();
        let fut = async move { selfi.send_contract_calls(outputs).await };

        Box::new(fut.boxed().compat())
    }

    fn send_maker_payment(
        &self,
        _time_lock_duration: u64,
        time_lock: u32,
        taker_pub: &[u8],
        secret_hash: &[u8],
        amount: BigDecimal,
        swap_contract_address: &Option<BytesJson>,
        _swap_unique_data: &[u8],
        _payment_instructions: &Option<PaymentInstructions>,
    ) -> TransactionFut {
        let taker_addr = try_tx_fus!(self.contract_address_from_raw_pubkey(taker_pub));
        let id = qrc20_swap_id(time_lock, secret_hash);
        let value = try_tx_fus!(wei_from_big_decimal(&amount, self.utxo.decimals));
        let secret_hash = Vec::from(secret_hash);
        let swap_contract_address = try_tx_fus!(swap_contract_address.try_to_address());

        let selfi = self.clone();
        let fut = async move {
            selfi
                .send_hash_time_locked_payment(id, value, time_lock, secret_hash, taker_addr, swap_contract_address)
                .await
        };
        Box::new(fut.boxed().compat())
    }

    #[inline]
    fn send_taker_payment(
        &self,
        _time_lock_duration: u64,
        time_lock: u32,
        maker_pub: &[u8],
        secret_hash: &[u8],
        amount: BigDecimal,
        swap_contract_address: &Option<BytesJson>,
        _swap_unique_data: &[u8],
        _payment_instructions: &Option<PaymentInstructions>,
    ) -> TransactionFut {
        let maker_addr = try_tx_fus!(self.contract_address_from_raw_pubkey(maker_pub));
        let id = qrc20_swap_id(time_lock, secret_hash);
        let value = try_tx_fus!(wei_from_big_decimal(&amount, self.utxo.decimals));
        let secret_hash = Vec::from(secret_hash);
        let swap_contract_address = try_tx_fus!(swap_contract_address.try_to_address());

        let selfi = self.clone();
        let fut = async move {
            selfi
                .send_hash_time_locked_payment(id, value, time_lock, secret_hash, maker_addr, swap_contract_address)
                .await
        };
        Box::new(fut.boxed().compat())
    }

    #[inline]
    fn send_maker_spends_taker_payment(
        &self,
        taker_payment_tx: &[u8],
        _time_lock: u32,
        _taker_pub: &[u8],
        secret: &[u8],
        _secret_hash: &[u8],
        swap_contract_address: &Option<BytesJson>,
        _swap_unique_data: &[u8],
    ) -> TransactionFut {
        let payment_tx: UtxoTx = try_tx_fus!(deserialize(taker_payment_tx).map_err(|e| ERRL!("{:?}", e)));
        let swap_contract_address = try_tx_fus!(swap_contract_address.try_to_address());
        let secret = secret.to_vec();

        let selfi = self.clone();
        let fut = async move {
            selfi
                .spend_hash_time_locked_payment(payment_tx, swap_contract_address, secret)
                .await
        };
        Box::new(fut.boxed().compat())
    }

    #[inline]
    fn send_taker_spends_maker_payment(
        &self,
        maker_payment_tx: &[u8],
        _time_lock: u32,
        _maker_pub: &[u8],
        secret: &[u8],
        _secret_hash: &[u8],
        swap_contract_address: &Option<BytesJson>,
        _swap_unique_data: &[u8],
    ) -> TransactionFut {
        let payment_tx: UtxoTx = try_tx_fus!(deserialize(maker_payment_tx).map_err(|e| ERRL!("{:?}", e)));
        let secret = secret.to_vec();
        let swap_contract_address = try_tx_fus!(swap_contract_address.try_to_address());

        let selfi = self.clone();
        let fut = async move {
            selfi
                .spend_hash_time_locked_payment(payment_tx, swap_contract_address, secret)
                .await
        };
        Box::new(fut.boxed().compat())
    }

    #[inline]
    fn send_taker_refunds_payment(
        &self,
        taker_payment_tx: &[u8],
        _time_lock: u32,
        _maker_pub: &[u8],
        _secret_hash: &[u8],
        swap_contract_address: &Option<BytesJson>,
        _swap_unique_data: &[u8],
    ) -> TransactionFut {
        let payment_tx: UtxoTx = try_tx_fus!(deserialize(taker_payment_tx).map_err(|e| ERRL!("{:?}", e)));
        let swap_contract_address = try_tx_fus!(swap_contract_address.try_to_address());

        let selfi = self.clone();
        let fut = async move {
            selfi
                .refund_hash_time_locked_payment(swap_contract_address, payment_tx)
                .await
        };
        Box::new(fut.boxed().compat())
    }

    #[inline]
    fn send_maker_refunds_payment(
        &self,
        maker_payment_tx: &[u8],
        _time_lock: u32,
        _taker_pub: &[u8],
        _secret_hash: &[u8],
        swap_contract_address: &Option<BytesJson>,
        _swap_unique_data: &[u8],
    ) -> TransactionFut {
        let payment_tx: UtxoTx = try_tx_fus!(deserialize(maker_payment_tx).map_err(|e| ERRL!("{:?}", e)));
        let swap_contract_address = try_tx_fus!(swap_contract_address.try_to_address());

        let selfi = self.clone();
        let fut = async move {
            selfi
                .refund_hash_time_locked_payment(swap_contract_address, payment_tx)
                .await
        };
        Box::new(fut.boxed().compat())
    }

    #[inline]
    fn validate_fee(
        &self,
        fee_tx: &TransactionEnum,
        expected_sender: &[u8],
        fee_addr: &[u8],
        amount: &BigDecimal,
        min_block_number: u64,
        _uuid: &[u8],
    ) -> Box<dyn Future<Item = (), Error = String> + Send> {
        let fee_tx = match fee_tx {
            TransactionEnum::UtxoTx(tx) => tx,
            _ => panic!("Unexpected TransactionEnum"),
        };
        let fee_tx_hash = fee_tx.hash().reversed().into();
        if !try_fus!(check_all_utxo_inputs_signed_by_pub(fee_tx, expected_sender)) {
            return Box::new(futures01::future::err(ERRL!("The dex fee was sent from wrong address")));
        }
        let fee_addr = try_fus!(self.contract_address_from_raw_pubkey(fee_addr));
        let expected_value = try_fus!(wei_from_big_decimal(amount, self.utxo.decimals));

        let selfi = self.clone();
        let fut = async move {
            selfi
                .validate_fee_impl(fee_tx_hash, fee_addr, expected_value, min_block_number)
                .await
        };
        Box::new(fut.boxed().compat())
    }

    #[inline]
    fn validate_maker_payment(&self, input: ValidatePaymentInput) -> ValidatePaymentFut<()> {
        let payment_tx: UtxoTx = try_f!(deserialize(input.payment_tx.as_slice()));
        let sender = try_f!(self
            .contract_address_from_raw_pubkey(&input.other_pub)
            .map_to_mm(ValidatePaymentError::InvalidParameter));
        let swap_contract_address = try_f!(input
            .swap_contract_address
            .try_to_address()
            .map_to_mm(ValidatePaymentError::InvalidParameter));

        let selfi = self.clone();
        let fut = async move {
            selfi
                .validate_payment(
                    payment_tx,
                    input.time_lock,
                    sender,
                    input.secret_hash,
                    input.amount,
                    swap_contract_address,
                )
                .await
        };
        Box::new(fut.boxed().compat())
    }

    #[inline]
    fn validate_taker_payment(&self, input: ValidatePaymentInput) -> ValidatePaymentFut<()> {
        let swap_contract_address = try_f!(input
            .swap_contract_address
            .try_to_address()
            .map_to_mm(ValidatePaymentError::InvalidParameter));
        let payment_tx: UtxoTx = try_f!(deserialize(input.payment_tx.as_slice()));
        let sender = try_f!(self
            .contract_address_from_raw_pubkey(&input.other_pub)
            .map_to_mm(ValidatePaymentError::InvalidParameter));

        let selfi = self.clone();
        let fut = async move {
            selfi
                .validate_payment(
                    payment_tx,
                    input.time_lock,
                    sender,
                    input.secret_hash,
                    input.amount,
                    swap_contract_address,
                )
                .await
        };
        Box::new(fut.boxed().compat())
    }

    #[inline]
    fn check_if_my_payment_sent(
        &self,
        time_lock: u32,
        _other_pub: &[u8],
        secret_hash: &[u8],
        search_from_block: u64,
        swap_contract_address: &Option<BytesJson>,
        _swap_unique_data: &[u8],
        _amount: &BigDecimal,
    ) -> Box<dyn Future<Item = Option<TransactionEnum>, Error = String> + Send> {
        let swap_id = qrc20_swap_id(time_lock, secret_hash);
        let swap_contract_address = try_fus!(swap_contract_address.try_to_address());

        let selfi = self.clone();
        let fut = async move {
            selfi
                .check_if_my_payment_sent_impl(swap_contract_address, swap_id, search_from_block)
                .await
        };
        Box::new(fut.boxed().compat())
    }

    #[inline]
    async fn search_for_swap_tx_spend_my(
        &self,
        input: SearchForSwapTxSpendInput<'_>,
    ) -> Result<Option<FoundSwapTxSpend>, String> {
        let tx: UtxoTx = try_s!(deserialize(input.tx).map_err(|e| ERRL!("{:?}", e)));

        self.search_for_swap_tx_spend(input.time_lock, input.secret_hash, tx, input.search_from_block)
            .await
    }

    async fn search_for_swap_tx_spend_other(
        &self,
        input: SearchForSwapTxSpendInput<'_>,
    ) -> Result<Option<FoundSwapTxSpend>, String> {
        let tx: UtxoTx = try_s!(deserialize(input.tx).map_err(|e| ERRL!("{:?}", e)));

        self.search_for_swap_tx_spend(input.time_lock, input.secret_hash, tx, input.search_from_block)
            .await
    }

    #[inline]
    fn check_tx_signed_by_pub(&self, tx: &[u8], expected_pub: &[u8]) -> Result<bool, String> {
        utxo_common::check_all_inputs_signed_by_pub(tx, expected_pub)
    }

    #[inline]
    async fn extract_secret(&self, secret_hash: &[u8], spend_tx: &[u8]) -> Result<Vec<u8>, String> {
        self.extract_secret_impl(secret_hash, spend_tx)
    }

    fn negotiate_swap_contract_addr(
        &self,
        other_side_address: Option<&[u8]>,
    ) -> Result<Option<BytesJson>, MmError<NegotiateSwapContractAddrErr>> {
        match other_side_address {
            Some(bytes) => {
                if bytes.len() != 20 {
                    return MmError::err(NegotiateSwapContractAddrErr::InvalidOtherAddrLen(bytes.into()));
                }
                let other_addr = H160::from(bytes);
                if other_addr == self.swap_contract_address {
                    return Ok(Some(self.swap_contract_address.to_vec().into()));
                }

                if Some(other_addr) == self.fallback_swap_contract {
                    return Ok(self.fallback_swap_contract.map(|addr| addr.to_vec().into()));
                }
                MmError::err(NegotiateSwapContractAddrErr::UnexpectedOtherAddr(bytes.into()))
            },
            None => self
                .fallback_swap_contract
                .map(|addr| Some(addr.to_vec().into()))
                .ok_or_else(|| MmError::new(NegotiateSwapContractAddrErr::NoOtherAddrAndNoFallback)),
        }
    }

    #[inline]
    fn derive_htlc_key_pair(&self, swap_unique_data: &[u8]) -> KeyPair {
        utxo_common::derive_htlc_key_pair(self.as_ref(), swap_unique_data)
    }

    #[inline]
    fn validate_other_pubkey(&self, raw_pubkey: &[u8]) -> MmResult<(), ValidateOtherPubKeyErr> {
        utxo_common::validate_other_pubkey(raw_pubkey)
    }

    async fn payment_instructions(
        &self,
        _secret_hash: &[u8],
        _amount: &BigDecimal,
    ) -> Result<Option<Vec<u8>>, MmError<PaymentInstructionsErr>> {
        Ok(None)
    }

    fn validate_instructions(
        &self,
        _instructions: &[u8],
        _secret_hash: &[u8],
        _amount: BigDecimal,
    ) -> Result<PaymentInstructions, MmError<ValidateInstructionsErr>> {
        MmError::err(ValidateInstructionsErr::UnsupportedCoin(self.ticker().to_string()))
    }

    fn is_supported_by_watchers(&self) -> bool { false }
}

#[async_trait]
impl WatcherOps for Qrc20Coin {
    fn create_taker_spends_maker_payment_preimage(
        &self,
        _maker_payment_tx: &[u8],
        _time_lock: u32,
        _maker_pub: &[u8],
        _secret_hash: &[u8],
        _swap_unique_data: &[u8],
    ) -> TransactionFut {
        unimplemented!();
    }

    fn send_taker_spends_maker_payment_preimage(&self, _preimage: &[u8], _secret: &[u8]) -> TransactionFut {
        unimplemented!();
    }

    fn create_taker_refunds_payment_preimage(
        &self,
        _taker_payment_tx: &[u8],
        _time_lock: u32,
        _maker_pub: &[u8],
        _secret_hash: &[u8],
        _swap_contract_address: &Option<BytesJson>,
        _swap_unique_data: &[u8],
    ) -> TransactionFut {
        unimplemented!();
    }

    fn send_watcher_refunds_taker_payment_preimage(&self, _taker_refunds_payment: &[u8]) -> TransactionFut {
        unimplemented!();
    }

    fn watcher_validate_taker_fee(&self, _taker_fee_hash: Vec<u8>, _verified_pub: Vec<u8>) -> ValidatePaymentFut<()> {
        unimplemented!();
    }

    fn watcher_validate_taker_payment(&self, _input: WatcherValidatePaymentInput) -> ValidatePaymentFut<()> {
        unimplemented!();
    }
}

impl MarketCoinOps for Qrc20Coin {
    fn ticker(&self) -> &str { &self.utxo.conf.ticker }

    fn my_address(&self) -> MmResult<String, MyAddressError> { utxo_common::my_address(self) }

    fn get_public_key(&self) -> Result<String, MmError<UnexpectedDerivationMethod>> {
        let pubkey = utxo_common::my_public_key(self.as_ref())?;
        Ok(pubkey.to_string())
    }

    fn sign_message_hash(&self, message: &str) -> Option<[u8; 32]> {
        utxo_common::sign_message_hash(self.as_ref(), message)
    }

    fn sign_message(&self, message: &str) -> SignatureResult<String> {
        utxo_common::sign_message(self.as_ref(), message)
    }

    fn verify_message(&self, signature_base64: &str, message: &str, address: &str) -> VerificationResult<bool> {
        utxo_common::verify_message(self, signature_base64, message, address)
    }

    fn my_balance(&self) -> BalanceFut<CoinBalance> {
        let decimals = self.utxo.decimals;

        let coin = self.clone();
        let fut = async move {
            let my_address = coin
                .my_addr_as_contract_addr()
                .mm_err(|e| BalanceError::Internal(e.to_string()))?;
            let params = [Token::Address(my_address)];
            let contract_address = coin.contract_address;
            let tokens = coin
                .utxo
                .rpc_client
                .rpc_contract_call(ViewContractCallType::BalanceOf, &contract_address, &params)
                .compat()
                .await?;
            let spendable = match tokens.first() {
                Some(Token::Uint(bal)) => u256_to_big_decimal(*bal, decimals)?,
                _ => {
                    let error = format!("Expected U256 as balanceOf result but got {:?}", tokens);
                    return MmError::err(BalanceError::InvalidResponse(error));
                },
            };
            Ok(CoinBalance {
                spendable,
                unspendable: BigDecimal::from(0),
            })
        };
        Box::new(fut.boxed().compat())
    }

    fn base_coin_balance(&self) -> BalanceFut<BigDecimal> {
        // use standard UTXO my_balance implementation that returns Qtum balance instead of QRC20
        Box::new(utxo_common::my_balance(self.clone()).map(|CoinBalance { spendable, .. }| spendable))
    }

    fn platform_ticker(&self) -> &str { &self.0.platform }

    #[inline(always)]
    fn send_raw_tx(&self, tx: &str) -> Box<dyn Future<Item = String, Error = String> + Send> {
        utxo_common::send_raw_tx(&self.utxo, tx)
    }

    #[inline(always)]
    fn send_raw_tx_bytes(&self, tx: &[u8]) -> Box<dyn Future<Item = String, Error = String> + Send> {
        utxo_common::send_raw_tx_bytes(&self.utxo, tx)
    }

    fn wait_for_confirmations(
        &self,
        tx: &[u8],
        confirmations: u64,
        requires_nota: bool,
        wait_until: u64,
        check_every: u64,
    ) -> Box<dyn Future<Item = (), Error = String> + Send> {
        let tx: UtxoTx = try_fus!(deserialize(tx).map_err(|e| ERRL!("{:?}", e)));
        let selfi = self.clone();
        let fut = async move {
            selfi
                .wait_for_confirmations_and_check_result(tx, confirmations, requires_nota, wait_until, check_every)
                .await
        };
        Box::new(fut.boxed().compat())
    }

    fn wait_for_htlc_tx_spend(
        &self,
        transaction: &[u8],
        _secret_hash: &[u8],
        wait_until: u64,
        from_block: u64,
        _swap_contract_address: &Option<BytesJson>,
    ) -> TransactionFut {
        let tx: UtxoTx = try_tx_fus!(deserialize(transaction).map_err(|e| ERRL!("{:?}", e)));

        let selfi = self.clone();
        let fut = async move {
            selfi
                .wait_for_tx_spend_impl(tx, wait_until, from_block)
                .map_err(TransactionErr::Plain)
                .await
        };
        Box::new(fut.boxed().compat())
    }

    fn tx_enum_from_bytes(&self, bytes: &[u8]) -> Result<TransactionEnum, MmError<TxMarshalingErr>> {
        utxo_common::tx_enum_from_bytes(self.as_ref(), bytes)
    }

    fn current_block(&self) -> Box<dyn Future<Item = u64, Error = String> + Send> {
        utxo_common::current_block(&self.utxo)
    }

    fn display_priv_key(&self) -> Result<String, String> { utxo_common::display_priv_key(&self.utxo) }

    fn min_tx_amount(&self) -> BigDecimal { BigDecimal::from(0) }

    fn min_trading_vol(&self) -> MmNumber {
        let pow = self.utxo.decimals / 3;
        MmNumber::from(1) / MmNumber::from(10u64.pow(pow as u32))
    }
}

#[async_trait]
impl MmCoin for Qrc20Coin {
    fn is_asset_chain(&self) -> bool { utxo_common::is_asset_chain(&self.utxo) }

    fn spawner(&self) -> CoinFutSpawner { CoinFutSpawner::new(&self.as_ref().abortable_system) }

    fn withdraw(&self, req: WithdrawRequest) -> WithdrawFut {
        Box::new(qrc20_withdraw(self.clone(), req).boxed().compat())
    }

    fn get_raw_transaction(&self, req: RawTransactionRequest) -> RawTransactionFut {
        Box::new(utxo_common::get_raw_transaction(&self.utxo, req).boxed().compat())
    }

    fn decimals(&self) -> u8 { utxo_common::decimals(&self.utxo) }

    fn convert_to_address(&self, from: &str, to_address_format: Json) -> Result<String, String> {
        qtum::QtumBasedCoin::convert_to_address(self, from, to_address_format)
    }

    fn validate_address(&self, address: &str) -> ValidateAddressResult { utxo_common::validate_address(self, address) }

    fn process_history_loop(&self, ctx: MmArc) -> Box<dyn Future<Item = (), Error = ()> + Send> {
        Box::new(self.clone().history_loop(ctx).map(|_| Ok(())).boxed().compat())
    }

    fn history_sync_status(&self) -> HistorySyncState { utxo_common::history_sync_status(&self.utxo) }

    /// This method is called to check our QTUM balance.
    fn get_trade_fee(&self) -> Box<dyn Future<Item = TradeFee, Error = String> + Send> {
        // `erc20Payment` may require two `approve` contract calls in worst case,
        let gas_fee = (2 * QRC20_GAS_LIMIT_DEFAULT + QRC20_PAYMENT_GAS_LIMIT) * QRC20_GAS_PRICE_DEFAULT;

        let selfi = self.clone();
        let fut = async move {
            let fee = try_s!(selfi.get_qrc20_tx_fee(gas_fee).await);
            Ok(TradeFee {
                coin: selfi.platform.clone(),
                amount: big_decimal_from_sat(fee as i64, selfi.utxo.decimals).into(),
                paid_from_trading_vol: false,
            })
        };
        Box::new(fut.boxed().compat())
    }

    async fn get_sender_trade_fee(
        &self,
        value: TradePreimageValue,
        stage: FeeApproxStage,
    ) -> TradePreimageResult<TradeFee> {
        let decimals = self.utxo.decimals;
        // pass the dummy params
        let timelock = (now_ms() / 1000) as u32;
        let secret_hash = vec![0; 20];
        let swap_id = qrc20_swap_id(timelock, &secret_hash);
        let receiver_addr = H160::default();
        // we can avoid the requesting balance, because it doesn't affect the total fee
        let my_balance = U256::max_value();
        let value = match value {
            TradePreimageValue::Exact(value) | TradePreimageValue::UpperBound(value) => {
                wei_from_big_decimal(&value, decimals)?
            },
        };

        let erc20_payment_fee = {
            let erc20_payment_outputs = self
                .generate_swap_payment_outputs(
                    my_balance,
                    swap_id.clone(),
                    value,
                    timelock,
                    secret_hash.clone(),
                    receiver_addr,
                    self.swap_contract_address,
                )
                .await?;
            self.preimage_trade_fee_required_to_send_outputs(erc20_payment_outputs, &stage)
                .await?
        };

        let sender_refund_fee = {
            let sender_refund_output =
                self.sender_refund_output(&self.swap_contract_address, swap_id, value, secret_hash, receiver_addr)?;
            self.preimage_trade_fee_required_to_send_outputs(vec![sender_refund_output], &stage)
                .await?
        };

        let total_fee = erc20_payment_fee + sender_refund_fee;
        Ok(TradeFee {
            coin: self.platform.clone(),
            amount: total_fee.into(),
            paid_from_trading_vol: false,
        })
    }

    fn get_receiver_trade_fee(&self, stage: FeeApproxStage) -> TradePreimageFut<TradeFee> {
        let selfi = self.clone();
        let fut = async move {
            // pass the dummy params
            let timelock = (now_ms() / 1000) as u32;
            let secret = vec![0; 32];
            let swap_id = qrc20_swap_id(timelock, &secret[0..20]);
            let sender_addr = H160::default();
            // get the max available value that we can pass into the contract call params
            // see `generate_contract_call_script_pubkey`
            let value = u64::MAX.into();
            let output =
                selfi.receiver_spend_output(&selfi.swap_contract_address, swap_id, value, secret, sender_addr)?;

            let total_fee = selfi
                .preimage_trade_fee_required_to_send_outputs(vec![output], &stage)
                .await?;
            Ok(TradeFee {
                coin: selfi.platform.clone(),
                amount: total_fee.into(),
                paid_from_trading_vol: false,
            })
        };
        Box::new(fut.boxed().compat())
    }

    async fn get_fee_to_send_taker_fee(
        &self,
        dex_fee_amount: BigDecimal,
        stage: FeeApproxStage,
    ) -> TradePreimageResult<TradeFee> {
        let amount = wei_from_big_decimal(&dex_fee_amount, self.utxo.decimals)?;

        // pass the dummy params
        let to_addr = H160::default();
        let transfer_output =
            self.transfer_output(to_addr, amount, QRC20_GAS_LIMIT_DEFAULT, QRC20_GAS_PRICE_DEFAULT)?;

        let total_fee = self
            .preimage_trade_fee_required_to_send_outputs(vec![transfer_output], &stage)
            .await?;

        Ok(TradeFee {
            coin: self.platform.clone(),
            amount: total_fee.into(),
            paid_from_trading_vol: false,
        })
    }

    fn required_confirmations(&self) -> u64 { utxo_common::required_confirmations(&self.utxo) }

    fn requires_notarization(&self) -> bool { utxo_common::requires_notarization(&self.utxo) }

    fn set_required_confirmations(&self, confirmations: u64) {
        utxo_common::set_required_confirmations(&self.utxo, confirmations)
    }

    fn set_requires_notarization(&self, requires_nota: bool) {
        utxo_common::set_requires_notarization(&self.utxo, requires_nota)
    }

    fn swap_contract_address(&self) -> Option<BytesJson> {
        Some(BytesJson::from(self.swap_contract_address.0.as_ref()))
    }

    fn fallback_swap_contract(&self) -> Option<BytesJson> {
        self.fallback_swap_contract.map(|a| BytesJson::from(a.0.as_ref()))
    }

    fn mature_confirmations(&self) -> Option<u32> { Some(self.utxo.conf.mature_confirmations) }

    fn coin_protocol_info(&self) -> Vec<u8> { utxo_common::coin_protocol_info(self) }

    fn is_coin_protocol_supported(&self, info: &Option<Vec<u8>>) -> bool {
        utxo_common::is_coin_protocol_supported(self, info)
    }
}

pub fn qrc20_swap_id(time_lock: u32, secret_hash: &[u8]) -> Vec<u8> {
    let mut input = vec![];
    input.extend_from_slice(&time_lock.to_le_bytes());
    input.extend_from_slice(secret_hash);
    sha256(&input).to_vec()
}

pub fn contract_addr_into_rpc_format(address: &H160) -> H160Json { H160Json::from(address.0) }

#[derive(Clone, Debug, Deserialize, PartialEq, Serialize)]
pub struct Qrc20FeeDetails {
    /// Coin name
    pub coin: String,
    /// Standard UTXO miner fee based on transaction size
    pub miner_fee: BigDecimal,
    /// Gas limit in satoshi.
    pub gas_limit: u64,
    /// Gas price in satoshi.
    pub gas_price: u64,
    /// Total used gas.
    pub total_gas_fee: BigDecimal,
}

async fn qrc20_withdraw(coin: Qrc20Coin, req: WithdrawRequest) -> WithdrawResult {
    let to_addr = UtxoAddress::from_str(&req.to)
        .map_err(|e| e.to_string())
        .map_to_mm(WithdrawError::InvalidAddress)?;
    let conf = &coin.utxo.conf;
    let is_p2pkh = to_addr.prefix == conf.pub_addr_prefix && to_addr.t_addr_prefix == conf.pub_t_addr_prefix;
    if !is_p2pkh {
        let error = "QRC20 can be sent to P2PKH addresses only".to_owned();
        return MmError::err(WithdrawError::InvalidAddress(error));
    }

    let _utxo_lock = UTXO_LOCK.lock().await;

    let qrc20_balance = coin.my_spendable_balance().compat().await?;

    // the qrc20_amount_sat is used only within smart contract calls
    let (qrc20_amount_sat, qrc20_amount) = if req.max {
        let amount = wei_from_big_decimal(&qrc20_balance, coin.utxo.decimals)?;
        if amount.is_zero() {
            return MmError::err(WithdrawError::ZeroBalanceToWithdrawMax);
        }
        (amount, qrc20_balance.clone())
    } else {
        let amount_sat = wei_from_big_decimal(&req.amount, coin.utxo.decimals)?;
        if req.amount > qrc20_balance {
            return MmError::err(WithdrawError::NotSufficientBalance {
                coin: coin.ticker().to_owned(),
                available: qrc20_balance,
                required: req.amount,
            });
        }
        (amount_sat, req.amount)
    };

    let (gas_limit, gas_price) = match req.fee {
        Some(WithdrawFee::Qrc20Gas { gas_limit, gas_price }) => (gas_limit, gas_price),
        Some(fee_policy) => {
            let error = format!("Expected 'Qrc20Gas' fee type, found {:?}", fee_policy);
            return MmError::err(WithdrawError::InvalidFeePolicy(error));
        },
        None => (QRC20_GAS_LIMIT_DEFAULT, QRC20_GAS_PRICE_DEFAULT),
    };

    // [`Qrc20Coin::transfer_output`] shouldn't fail if the arguments are correct
    let contract_addr = qtum::contract_addr_from_utxo_addr(to_addr.clone())?;
    let transfer_output = coin.transfer_output(contract_addr, qrc20_amount_sat, gas_limit, gas_price)?;
    let outputs = vec![transfer_output];

    let GenerateQrc20TxResult {
        signed,
        miner_fee,
        gas_fee,
    } = coin
        .generate_qrc20_transaction(outputs)
        .await
        .mm_err(|gen_tx_error| gen_tx_error.into_withdraw_error(coin.platform.clone(), coin.utxo.decimals))?;

    let my_address = coin.utxo.derivation_method.single_addr_or_err()?;
    let received_by_me = if to_addr == *my_address {
        qrc20_amount.clone()
    } else {
        0.into()
    };
    let my_balance_change = &received_by_me - &qrc20_amount;

    // [`MarketCoinOps::my_address`] and [`UtxoCommonOps::display_address`] shouldn't fail
    let my_address_string = coin.my_address()?;
    let to_address = to_addr.display_address().map_to_mm(WithdrawError::InternalError)?;

    let fee_details = Qrc20FeeDetails {
        // QRC20 fees are paid in base platform currency (in particular Qtum)
        coin: coin.platform.clone(),
        miner_fee: utxo_common::big_decimal_from_sat(miner_fee as i64, coin.utxo.decimals),
        gas_limit,
        gas_price,
        total_gas_fee: utxo_common::big_decimal_from_sat(gas_fee as i64, coin.utxo.decimals),
    };
    Ok(TransactionDetails {
        from: vec![my_address_string],
        to: vec![to_address],
        total_amount: qrc20_amount.clone(),
        spent_by_me: qrc20_amount,
        received_by_me,
        my_balance_change,
        tx_hash: signed.hash().reversed().to_vec().to_tx_hash(),
        tx_hex: serialize(&signed).into(),
        fee_details: Some(fee_details.into()),
        block_height: 0,
        coin: conf.ticker.clone(),
        internal_id: vec![].into(),
        timestamp: now_ms() / 1000,
        kmd_rewards: None,
        transaction_type: TransactionType::StandardTransfer,
    })
}

/// Parse the given topic to `H160` address.
fn address_from_log_topic(topic: &str) -> Result<H160, String> {
    if topic.len() != 64 {
        return ERR!(
            "Topic {:?} is expected to be H256 encoded topic (with length of 64)",
            topic
        );
    }

    // skip the first 24 characters to parse the last 40 characters to H160.
    // https://github.com/qtumproject/qtum-electrum/blob/v4.0.2/electrum/wallet.py#L2112
    let hash = try_s!(H160Json::from_str(&topic[24..]));
    Ok(hash.0.into())
}

fn address_to_log_topic(address: &H160) -> String {
    let zeros = std::str::from_utf8(&[b'0'; 24]).expect("Expected a valid str from slice of '0' chars");
    let mut topic = format!("{:02x}", address);
    topic.insert_str(0, zeros);
    topic
}

pub struct TransferEventDetails {
    contract_address: H160,
    amount: U256,
    sender: H160,
    receiver: H160,
}

fn transfer_event_from_log(log: &LogEntry) -> Result<TransferEventDetails, String> {
    let contract_address = if log.address.starts_with("0x") {
        try_s!(qtum::contract_addr_from_str(&log.address))
    } else {
        let address = format!("0x{}", log.address);
        try_s!(qtum::contract_addr_from_str(&address))
    };

    if log.topics.len() != 3 {
        return ERR!("'Transfer' event must have 3 topics, found, {}", log.topics.len());
    }

    // https://github.com/qtumproject/qtum-electrum/blob/v4.0.2/electrum/wallet.py#L2111
    let amount = try_s!(U256::from_str(&log.data));

    // https://github.com/qtumproject/qtum-electrum/blob/v4.0.2/electrum/wallet.py#L2112
    let sender = try_s!(address_from_log_topic(&log.topics[1]));
    // https://github.com/qtumproject/qtum-electrum/blob/v4.0.2/electrum/wallet.py#L2113
    let receiver = try_s!(address_from_log_topic(&log.topics[2]));
    Ok(TransferEventDetails {
        contract_address,
        amount,
        sender,
        receiver,
    })
}<|MERGE_RESOLUTION|>--- conflicted
+++ resolved
@@ -16,24 +16,14 @@
                   UtxoActivationParams, UtxoAddressFormat, UtxoCoinFields, UtxoCommonOps, UtxoFromLegacyReqErr,
                   UtxoTx, UtxoTxBroadcastOps, UtxoTxGenerationOps, VerboseTransactionFrom, UTXO_LOCK};
 use crate::{BalanceError, BalanceFut, CoinBalance, CoinFutSpawner, FeeApproxStage, FoundSwapTxSpend, HistorySyncState,
-<<<<<<< HEAD
             IguanaPrivKey, MarketCoinOps, MmCoin, NegotiateSwapContractAddrErr, PaymentInstructions,
             PaymentInstructionsErr, PrivKeyBuildPolicy, PrivKeyPolicyNotAllowed, RawTransactionFut,
             RawTransactionRequest, SearchForSwapTxSpendInput, SignatureResult, SwapOps, TradeFee, TradePreimageError,
             TradePreimageFut, TradePreimageResult, TradePreimageValue, TransactionDetails, TransactionEnum,
             TransactionErr, TransactionFut, TransactionType, TxMarshalingErr, UnexpectedDerivationMethod,
             ValidateAddressResult, ValidateInstructionsErr, ValidateOtherPubKeyErr, ValidatePaymentFut,
-            ValidatePaymentInput, VerificationResult, WatcherOps, WatcherSearchForSwapTxSpendInput,
-            WatcherValidatePaymentInput, WithdrawError, WithdrawFee, WithdrawFut, WithdrawRequest, WithdrawResult};
-=======
-            MarketCoinOps, MmCoin, NegotiateSwapContractAddrErr, PaymentInstructions, PaymentInstructionsErr,
-            PrivKeyNotAllowed, RawTransactionFut, RawTransactionRequest, SearchForSwapTxSpendInput, SignatureResult,
-            SwapOps, TradeFee, TradePreimageError, TradePreimageFut, TradePreimageResult, TradePreimageValue,
-            TransactionDetails, TransactionEnum, TransactionErr, TransactionFut, TransactionType, TxMarshalingErr,
-            UnexpectedDerivationMethod, ValidateAddressResult, ValidateInstructionsErr, ValidateOtherPubKeyErr,
-            ValidatePaymentFut, ValidatePaymentInput, VerificationResult, WatcherOps, WatcherValidatePaymentInput,
-            WithdrawError, WithdrawFee, WithdrawFut, WithdrawRequest, WithdrawResult};
->>>>>>> dac0a8d5
+            ValidatePaymentInput, VerificationResult, WatcherOps, WatcherValidatePaymentInput, WithdrawError,
+            WithdrawFee, WithdrawFut, WithdrawRequest, WithdrawResult};
 use async_trait::async_trait;
 use bitcrypto::{dhash160, sha256};
 use chain::TransactionOutput;
