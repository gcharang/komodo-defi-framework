use common::log::{debug, error, info};
use common::StatusCode;
use mm2_err_handle::prelude::{MmError, OrMmError};
use mm2_net::transport::SlurpError;
#[cfg(not(feature = "run-docker-tests"))]
use mm2_number::bigdecimal_custom::CheckedDivision;
use mm2_number::{BigDecimal, MmNumber};
use num_traits::CheckedDiv;
use std::collections::HashMap;
#[cfg(feature = "run-docker-tests")] use std::str::FromStr;
use std::str::Utf8Error;

<<<<<<< HEAD
pub const PRICE_ENDPOINTS: [&str; 2] = [
    "https://prices.komodo.earth/api/v2/tickers",
=======
const PRICE_ENDPOINTS: [&str; 2] = [
    "https://prices.komodian.info/api/v2/tickers",
>>>>>>> 52dab22f
    "https://prices.cipig.net:1717/api/v2/tickers",
];

#[derive(Debug)]
pub enum PriceServiceRequestError {
    HttpProcessError(String),
    ParsingAnswerError(String),
    Internal(String),
}

impl From<serde_json::Error> for PriceServiceRequestError {
    fn from(error: serde_json::Error) -> Self { PriceServiceRequestError::ParsingAnswerError(error.to_string()) }
}

impl From<std::string::String> for PriceServiceRequestError {
    fn from(error: String) -> Self { PriceServiceRequestError::HttpProcessError(error) }
}

impl From<std::str::Utf8Error> for PriceServiceRequestError {
    fn from(error: Utf8Error) -> Self { PriceServiceRequestError::HttpProcessError(error.to_string()) }
}

impl From<SlurpError> for PriceServiceRequestError {
    fn from(e: SlurpError) -> Self {
        let error = e.to_string();
        match e {
            SlurpError::ErrorDeserializing { .. } => PriceServiceRequestError::ParsingAnswerError(error),
            SlurpError::Transport { .. } | SlurpError::Timeout { .. } => {
                PriceServiceRequestError::HttpProcessError(error)
            },
            SlurpError::Internal(_) | SlurpError::InvalidRequest(_) => PriceServiceRequestError::Internal(error),
        }
    }
}

#[derive(Default)]
pub struct TickerInfosRegistry(HashMap<String, TickerInfos>);

#[derive(Debug, Serialize, Deserialize)]
struct TickerInfos {
    ticker: String,
    last_price: MmNumber,
    last_updated: String,
    last_updated_timestamp: u64,
    #[serde(rename = "volume24h")]
    volume24_h: MmNumber,
    price_provider: Provider,
    volume_provider: Provider,
    #[serde(rename = "sparkline_7d")]
    sparkline_7_d: Option<Vec<f64>>,
    sparkline_provider: Provider,
    #[serde(rename = "change_24h")]
    change_24_h: MmNumber,
    #[serde(rename = "change_24h_provider")]
    change_24_h_provider: Provider,
}

#[derive(Debug, Serialize, Deserialize, Clone, PartialEq)]
pub enum Provider {
    #[serde(rename = "binance")]
    Binance,
    #[serde(rename = "coingecko")]
    Coingecko,
    #[serde(rename = "coinpaprika")]
    Coinpaprika,
    #[serde(rename = "forex")]
    Forex,
    #[serde(rename = "nomics")]
    Nomics,
    #[serde(rename = "unknown", other)]
    Unknown,
}

impl Default for Provider {
    fn default() -> Self { Provider::Unknown }
}

#[derive(Default, Clone, Debug)]
pub struct RateInfos {
    #[allow(dead_code)]
    pub base: String,
    #[allow(dead_code)]
    pub rel: String,
    pub base_price: MmNumber,
    pub rel_price: MmNumber,
    pub price: MmNumber,
    pub last_updated_timestamp: Option<u64>,
    pub base_provider: Provider,
    pub rel_provider: Provider,
}

impl RateInfos {
    #[inline]
    pub fn retrieve_elapsed_times(&self) -> f64 {
        let time_diff: f64 = common::now_float() - self.last_updated_timestamp.unwrap_or_default() as f64;
        time_diff
    }

    pub fn new(base: String, rel: String) -> RateInfos {
        RateInfos {
            base,
            rel,
            base_provider: Provider::Unknown,
            rel_provider: Provider::Unknown,
            last_updated_timestamp: None,
            ..Default::default()
        }
    }

    pub fn get_rate_price(&self) -> (BigDecimal, BigDecimal) {
        (self.base_price.clone().into(), self.rel_price.clone().into())
    }
}

impl TickerInfosRegistry {
    fn get_infos(&self, ticker: &str) -> Option<&TickerInfos> {
        let mut ticker_infos = self.0.get(ticker);
        let limit = ticker.len() - 1;
        let pos = ticker.find('-').unwrap_or(limit);
        if ticker_infos.is_none() && pos < limit {
            ticker_infos = self.0.get(&ticker[0..pos])
        }
        ticker_infos
    }

    fn get_infos_pair(&self, base: &str, rel: &str) -> Option<(&TickerInfos, &TickerInfos)> {
        self.get_infos(base).zip(self.get_infos(rel))
    }

    pub fn get_cex_rates(&self, base: &str, rel: &str) -> Option<RateInfos> {
        match self.get_infos_pair(base, rel) {
            Some((base_price_infos, rel_price_infos)) => {
                let mut rate_infos = RateInfos::new(base.to_string(), rel.to_string());
                if base_price_infos.price_provider == Provider::Unknown
                    || rel_price_infos.price_provider == Provider::Unknown
                    || base_price_infos.last_updated_timestamp == 0
                    || rel_price_infos.last_updated_timestamp == 0
                {
                    debug!(
                        "Unable to fetch tickers price. Tickers ({}/{})",
                        base_price_infos.last_price, rel_price_infos.last_price
                    );
                    return None;
                }

                rate_infos.base_provider = base_price_infos.price_provider.clone();
                rate_infos.rel_provider = rel_price_infos.price_provider.clone();
                rate_infos.last_updated_timestamp =
                    if base_price_infos.last_updated_timestamp <= rel_price_infos.last_updated_timestamp {
                        Some(base_price_infos.last_updated_timestamp)
                    } else {
                        Some(rel_price_infos.last_updated_timestamp)
                    };
                rate_infos.base_price = base_price_infos.last_price.clone();
                rate_infos.rel_price = rel_price_infos.last_price.clone();
                rate_infos.price = match base_price_infos.last_price.checked_div(&rel_price_infos.last_price) {
                    Some(res) => res,
                    None => {
                        debug!(
                            "Invalid division ({}/{})",
                            base_price_infos.last_price, rel_price_infos.last_price
                        );
                        return None;
                    },
                };
                Some(rate_infos)
            },
            None => None,
        }
    }
}

#[cfg(not(target_arch = "wasm32"))]
async fn process_price_request(price_url: &str) -> Result<TickerInfosRegistry, MmError<PriceServiceRequestError>> {
    debug!("Fetching price from: {}", price_url);
    let (status, headers, body) = mm2_net::native_http::slurp_url(price_url).await?;
    let (status_code, body, _) = (status, std::str::from_utf8(&body)?.trim().into(), headers);
    if status_code != StatusCode::OK {
        return MmError::err(PriceServiceRequestError::HttpProcessError(body));
    }
    let model: HashMap<String, TickerInfos> = serde_json::from_str(&body)?;
    Ok(TickerInfosRegistry(model))
}

#[cfg(target_arch = "wasm32")]
async fn process_price_request(price_url: &str) -> Result<TickerInfosRegistry, MmError<PriceServiceRequestError>> {
    debug!("Fetching price from: {}", price_url);
    let (status, headers, body) = mm2_net::wasm_http::slurp_url(price_url).await?;
    let (status_code, body, _) = (status, std::str::from_utf8(&body)?.trim().into(), headers);
    if status_code != StatusCode::OK {
        return MmError::err(PriceServiceRequestError::HttpProcessError(body));
    }
    let model: HashMap<String, TickerInfos> = serde_json::from_str(&body)?;
    Ok(TickerInfosRegistry(model))
}

pub async fn fetch_price_tickers(
    price_urls: &mut [String],
) -> Result<TickerInfosRegistry, MmError<PriceServiceRequestError>> {
    for (i, url) in price_urls.to_owned().iter().enumerate() {
        let model = match process_price_request(url).await {
            Ok(model) => model,
            Err(err) => {
                error!("Error fetching price from: {}, error: {:?}", url, err);
                continue;
            },
        };
        price_urls.rotate_left(i);
        debug!("price registry size: {}", model.0.len());
        info!("price successfully fetched from {url}");
        return Ok(model);
    }

    MmError::err(PriceServiceRequestError::HttpProcessError(
        "couldn't fetch price".to_string(),
    ))
}

/// CEXRates, structure for storing `base` coin and `rel` coin USD price
#[derive(Default, Clone, Debug, PartialEq)]
pub struct CEXRates {
    pub base: BigDecimal,
    pub rel: BigDecimal,
}

/// Fetcher function to fetch latest price from a single endpoint.
async fn try_price_fetcher_endpoint(
    endpoint: &str,
    base: &str,
    rel: &str,
) -> Result<CEXRates, MmError<PriceServiceRequestError>> {
    let response = process_price_request(endpoint).await?;
    let fiat_price = response
        .get_cex_rates(base, rel)
        .or_mm_err(|| PriceServiceRequestError::Internal("couldn't fetch price".to_string()))?;
    let (base_usd_price, rel_usd_price) = fiat_price.get_rate_price();
    Ok(CEXRates {
        base: base_usd_price,
        rel: rel_usd_price,
    })
}

#[cfg(feature = "run-docker-tests")]
#[inline]
pub async fn get_base_price_in_rel(_base: Option<String>, _rel: Option<String>) -> Option<BigDecimal> {
    std::env::var("TEST_COIN_PRICE")
        .ok()
        .map(|price| BigDecimal::from_str(&price).expect("TEST_COIN_PRICE should be set to a valid number"))
}

#[cfg(not(feature = "run-docker-tests"))]
#[inline]
pub async fn get_base_price_in_rel(base: Option<String>, rel: Option<String>) -> Option<BigDecimal> {
    fetch_swap_coins_price(base, rel)
        .await
        .and_then(|rates| rates.base.checked_div(rates.rel))
}

/// Consume `try_price_fetcher_endpoint` result here using different endpoints.
/// Return price data on success or None on failure.
pub async fn fetch_swap_coins_price(base: Option<String>, rel: Option<String>) -> Option<CEXRates> {
    debug!("Trying to fetch coins latest price...");
    if let (Some(base), Some(rel)) = (base, rel) {
        for endpoint in PRICE_ENDPOINTS {
            match try_price_fetcher_endpoint(endpoint, &base, &rel).await {
                Ok(response) => return Some(response),
                Err(err) => error!("{:?}", err),
            }
        }
    }
    // couldn't fetch prices.
    None
}

#[cfg(test)]
#[cfg(not(target_arch = "wasm32"))]
mod tests {
    #[test]
    fn test_process_price_request() {
        use common::block_on;

        use super::*;
        for endpoint in PRICE_ENDPOINTS {
            block_on(process_price_request(endpoint)).unwrap();
        }
    }

    #[test]
    fn test_fetch_swap_coins_price() {
        use common::block_on;

        use super::*;
        let actual = block_on(fetch_swap_coins_price(Some("ETH".to_string()), Some("BTC".to_string())));
        assert!(actual.is_some());
    }

    #[test]
    fn test_get_cex_rates() {
        use mm2_number::MmNumber;
        use std::time::SystemTime;

        use crate::lp_price::{Provider, TickerInfos, TickerInfosRegistry};

        let mut registry = TickerInfosRegistry::default();
        let rates = registry.get_cex_rates("KMD", "LTC").unwrap_or_default();
        assert_eq!(rates.base_provider, Provider::Unknown);
        assert_eq!(rates.rel_provider, Provider::Unknown);

        registry.0.insert("KMD".to_string(), TickerInfos {
            ticker: "KMD".to_string(),
            last_price: MmNumber::from("10"),
            last_updated: "".to_string(),
            last_updated_timestamp: SystemTime::now()
                .duration_since(SystemTime::UNIX_EPOCH)
                .unwrap()
                .as_secs(),
            volume24_h: MmNumber::from("25000"),
            price_provider: Provider::Binance,
            volume_provider: Provider::Coinpaprika,
            sparkline_7_d: None,
            sparkline_provider: Default::default(),
            change_24_h: MmNumber::default(),
            change_24_h_provider: Default::default(),
        });

        registry.0.insert("LTC".to_string(), TickerInfos {
            ticker: "LTC".to_string(),
            last_price: MmNumber::from("500.0"),
            last_updated: "".to_string(),
            last_updated_timestamp: SystemTime::now()
                .duration_since(SystemTime::UNIX_EPOCH)
                .unwrap()
                .as_secs(),
            volume24_h: MmNumber::from("25000"),
            price_provider: Provider::Coingecko,
            volume_provider: Provider::Binance,
            sparkline_7_d: None,
            sparkline_provider: Default::default(),
            change_24_h: MmNumber::default(),
            change_24_h_provider: Default::default(),
        });

        registry.0.insert("USDT".to_string(), TickerInfos {
            ticker: "USDT".to_string(),
            last_price: MmNumber::from("1"),
            last_updated: "".to_string(),
            last_updated_timestamp: SystemTime::now()
                .duration_since(SystemTime::UNIX_EPOCH)
                .unwrap()
                .as_secs(),
            volume24_h: MmNumber::from("25000"),
            price_provider: Provider::Coingecko,
            volume_provider: Provider::Binance,
            sparkline_7_d: None,
            sparkline_provider: Default::default(),
            change_24_h: MmNumber::default(),
            change_24_h_provider: Default::default(),
        });

        let rates = registry.get_cex_rates("KMD", "LTC").unwrap_or_default();
        assert_eq!(rates.base_provider, Provider::Binance);
        assert_eq!(rates.rel_provider, Provider::Coingecko);
        assert_eq!(rates.price, MmNumber::from("0.02"));

        let usdt_infos = registry.get_infos("USDT-PLG20");
        assert!(usdt_infos.is_some());
        assert_eq!(usdt_infos.unwrap().last_price, MmNumber::from(1));

        let usdt_infos = registry.get_infos("USDT");
        assert!(usdt_infos.is_some());
        assert_eq!(usdt_infos.unwrap().last_price, MmNumber::from(1));
    }
}<|MERGE_RESOLUTION|>--- conflicted
+++ resolved
@@ -10,13 +10,8 @@
 #[cfg(feature = "run-docker-tests")] use std::str::FromStr;
 use std::str::Utf8Error;
 
-<<<<<<< HEAD
 pub const PRICE_ENDPOINTS: [&str; 2] = [
-    "https://prices.komodo.earth/api/v2/tickers",
-=======
-const PRICE_ENDPOINTS: [&str; 2] = [
     "https://prices.komodian.info/api/v2/tickers",
->>>>>>> 52dab22f
     "https://prices.cipig.net:1717/api/v2/tickers",
 ];
 
