--- conflicted
+++ resolved
@@ -107,15 +107,9 @@
 # We don't need the default web3 features at all since we added our own web3 transport using shared HYPER instance.
 web3 = { git = "https://github.com/KomodoPlatform/rust-web3", tag = "v0.19.0", default-features = false }
 zbase32 = "0.1.2"
-<<<<<<< HEAD
-zcash_client_backend = { git = "https://github.com/KomodoPlatform/librustzcash.git", rev = "b381253" }
-zcash_extras = { git = "https://github.com/KomodoPlatform/librustzcash.git", rev = "b381253" }
-zcash_primitives =  {features = ["transparent-inputs"], git = "https://github.com/KomodoPlatform/librustzcash.git", rev = "b381253" }
-=======
 zcash_client_backend = { git = "https://github.com/KomodoPlatform/librustzcash.git", tag = "k-1.4.0" }
 zcash_extras = { git = "https://github.com/KomodoPlatform/librustzcash.git", tag = "k-1.4.0" }
 zcash_primitives =  {features = ["transparent-inputs"], git = "https://github.com/KomodoPlatform/librustzcash.git", tag = "k-1.4.0" }
->>>>>>> a207ea8c
 
 [target.'cfg(all(not(target_os = "ios"), not(target_os = "android"), not(target_arch = "wasm32")))'.dependencies]
 bincode = { version = "1.3.3", default-features = false, optional = true }
@@ -142,11 +136,7 @@
 wasm-bindgen-test = { version = "0.3.2" }
 wagyu-zcash-parameters = { version = "0.2" }
 web-sys = { version = "0.3.55", features = ["console", "Headers", "Request", "RequestInit", "RequestMode", "Response", "Window"] }
-<<<<<<< HEAD
-zcash_proofs = { git = "https://github.com/KomodoPlatform/librustzcash.git", rev = "b381253", default-features = false, features = ["local-prover"] }
-=======
 zcash_proofs = { git = "https://github.com/KomodoPlatform/librustzcash.git", tag = "k-1.4.0", default-features = false, features = ["local-prover"] }
->>>>>>> a207ea8c
 
 [target.'cfg(not(target_arch = "wasm32"))'.dependencies]
 dirs = { version = "1" }
@@ -167,13 +157,8 @@
 tokio-rustls = { version = "0.23" }
 tonic = { version = "0.7", features = ["tls", "tls-webpki-roots", "compression"] }
 webpki-roots = { version = "0.22" }
-<<<<<<< HEAD
-zcash_client_sqlite = { git = "https://github.com/KomodoPlatform/librustzcash.git", rev = "b381253" }
-zcash_proofs = { git = "https://github.com/KomodoPlatform/librustzcash.git", rev = "b381253" }
-=======
 zcash_client_sqlite = { git = "https://github.com/KomodoPlatform/librustzcash.git", tag = "k-1.4.0" }
 zcash_proofs = { git = "https://github.com/KomodoPlatform/librustzcash.git", tag = "k-1.4.0", default-features =false, features = ["local-prover", "multicore"] }
->>>>>>> a207ea8c
 
 [target.'cfg(windows)'.dependencies]
 winapi = "0.3"
