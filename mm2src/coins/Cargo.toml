--- conflicted
+++ resolved
@@ -5,12 +5,8 @@
 
 [features]
 native = [
-  "eth-secp256k1", "rustls", "tokio", "tokio-timer", "tokio-io", "tokio-rustls", "tokio-tcp", "webpki-roots",
-  "common/native",
-  # rustc-serialize
-  "bitcrypto", "chain", "dirs", "keys", "primitives", "rpc", "serialization", "script",
-  # parity-wordlist using OsRng
-  "ethkey", "ethcore-transaction",
+  "dirs", "rustls", "tokio", "tokio-timer", "tokio-io", "tokio-rustls", "tokio-tcp", "webpki-roots",
+  "common/native"
 ]
 
 [lib]
@@ -22,20 +18,15 @@
 base64 = "0.10.0"
 dirs = { version = "1", optional = true }
 bigdecimal = { version = "0.1.0", features = ["serde"] }
-bitcrypto = { git = "https://github.com/artemii235/parity-bitcoin.git", optional = true }
+bitcrypto = { git = "https://github.com/artemii235/parity-bitcoin.git" }
 byteorder = "1.3"
 bytes = "0.4"
-chain = { git = "https://github.com/artemii235/parity-bitcoin.git", optional = true }
+chain = { git = "https://github.com/artemii235/parity-bitcoin.git" }
 common = { path = "../common" }
 ethabi = { git = "https://github.com/artemii235/ethabi" }
-<<<<<<< HEAD
-eth-secp256k1 = { git = "https://github.com/paritytech/rust-secp256k1", optional = true }
-ethcore-transaction = { git = "https://github.com/artemii235/parity-ethereum.git", optional = true }
-=======
 ethcore-transaction = { git = "https://github.com/artemii235/parity-ethereum.git" }
->>>>>>> 8ae6fbb5
 ethereum-types = { version = "0.4", default-features = false, features = ["std", "serialize"] }
-ethkey = { git = "https://github.com/artemii235/parity-ethereum.git", optional = true }
+ethkey = { git = "https://github.com/artemii235/parity-ethereum.git" }
 # Waiting for https://github.com/rust-lang/rust/issues/54725 to use on Stable.
 #enum_dispatch = "0.1"
 fomat-macros = "0.2"
@@ -46,21 +37,21 @@
 hex = "0.3.2"
 http = "0.1"
 jsonrpc-core = "8.0.1"
-keys = { git = "https://github.com/artemii235/parity-bitcoin.git", optional = true }
+keys = { git = "https://github.com/artemii235/parity-bitcoin.git" }
 lazy_static = "1.3"
 libc = "0.2"
 libsecp256k1 = "0.2.2"
 num-traits = "0.2"
-primitives = { git = "https://github.com/artemii235/parity-bitcoin.git", optional = true }
+primitives = { git = "https://github.com/artemii235/parity-bitcoin.git" }
 rand = "0.6"
 rlp = { git = "https://github.com/artemii235/parity-common" }
-rpc = { git = "https://github.com/artemii235/parity-bitcoin.git", optional = true }
+rpc = { git = "https://github.com/artemii235/parity-bitcoin.git" }
 rustls = { version = "0.15.2", features = ["dangerous_configuration"], optional = true }
-script = { git = "https://github.com/artemii235/parity-bitcoin.git", optional = true }
+script = { git = "https://github.com/artemii235/parity-bitcoin.git" }
 serde = "1.0"
 serde_derive = "1.0"
 serde_json = "1.0"
-serialization = { git = "https://github.com/artemii235/parity-bitcoin.git", optional = true }
+serialization = { git = "https://github.com/artemii235/parity-bitcoin.git" }
 sha2 = "0.8"
 sha3 = "0.8"
 tokio = { version = "0.1.13", optional = true }
