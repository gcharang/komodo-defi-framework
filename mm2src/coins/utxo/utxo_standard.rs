--- conflicted
+++ resolved
@@ -20,20 +20,12 @@
 use crate::utxo::utxo_builder::{UtxoArcBuilder, UtxoCoinBuilder};
 use crate::utxo::utxo_tx_history_v2::{UtxoMyAddressesHistoryError, UtxoTxDetailsError, UtxoTxDetailsParams,
                                       UtxoTxHistoryOps};
-<<<<<<< HEAD
 use crate::{CanRefundHtlc, CoinBalance, CoinWithDerivationMethod, GetWithdrawSenderAddress, IguanaPrivKey,
-            NegotiateSwapContractAddrErr, PrivKeyBuildPolicy, SearchForSwapTxSpendInput, SignatureResult, SwapOps,
-            TradePreimageValue, TransactionFut, TxMarshalingErr, ValidateAddressResult, ValidateOtherPubKeyErr,
-            ValidatePaymentFut, ValidatePaymentInput, VerificationResult, WatcherValidatePaymentInput, WithdrawFut,
-            WithdrawSenderAddress};
-=======
-use crate::{CanRefundHtlc, CoinBalance, CoinWithDerivationMethod, GetWithdrawSenderAddress,
             NegotiateSwapContractAddrErr, PaymentInstructions, PaymentInstructionsErr, PrivKeyBuildPolicy,
             SearchForSwapTxSpendInput, SignatureResult, SwapOps, TradePreimageValue, TransactionFut, TxMarshalingErr,
             ValidateAddressResult, ValidateInstructionsErr, ValidateOtherPubKeyErr, ValidatePaymentFut,
             ValidatePaymentInput, VerificationResult, WatcherOps, WatcherSearchForSwapTxSpendInput,
             WatcherValidatePaymentInput, WithdrawFut, WithdrawSenderAddress};
->>>>>>> 20462d99
 use crypto::Bip44Chain;
 use futures::{FutureExt, TryFutureExt};
 use mm2_metrics::MetricsArc;
