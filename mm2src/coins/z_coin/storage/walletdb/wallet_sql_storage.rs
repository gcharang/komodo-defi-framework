use crate::z_coin::storage::{WalletDbShared, ZcoinStorageRes};
use crate::z_coin::{CheckPointBlockInfo, ZCoinBuilder, ZcoinClientInitError, ZcoinConsensusParams, ZcoinStorageError};
use common::async_blocking;
use common::log::info;
use db_common::sqlite::{query_single_row, run_optimization_pragmas};
use mm2_err_handle::prelude::*;
use std::path::PathBuf;
use zcash_client_sqlite::for_async::init::{init_accounts_table, init_blocks_table, init_wallet_db};
use zcash_client_sqlite::for_async::WalletDbAsync;
use zcash_extras::{WalletRead, WalletWrite};
use zcash_primitives::block::BlockHash;
use zcash_primitives::consensus::BlockHeight;
use zcash_primitives::transaction::TxId;
use zcash_primitives::zip32::{ExtendedFullViewingKey, ExtendedSpendingKey};

<<<<<<< HEAD
fn run_optimization_pragmas_helper(w: &WalletDbAsync<ZcoinConsensusParams>) -> MmResult<(), ZcoinClientInitError> {
    let conn = w.inner();
    let conn = conn.lock().unwrap();
    run_optimization_pragmas(conn.sql_conn()).map_to_mm(|err| ZcoinClientInitError::ZcoinStorageError(err.to_string()))?;
    Ok(())
}

=======
>>>>>>> 35b5a81b
/// `create_wallet_db` is responsible for creating a new Zcoin wallet database, initializing it
/// with the provided parameters, and executing various initialization steps. These steps include checking and
/// potentially rewinding the database to a specified synchronization height, performing optimizations, and
/// setting up the initial state of the wallet database.
pub async fn create_wallet_db(
    wallet_db_path: PathBuf,
    consensus_params: ZcoinConsensusParams,
    checkpoint_block: Option<CheckPointBlockInfo>,
    evk: ExtendedFullViewingKey,
    continue_from_prev_sync: bool,
) -> Result<WalletDbAsync<ZcoinConsensusParams>, MmError<ZcoinClientInitError>> {
<<<<<<< HEAD
    let db = WalletDbAsync::for_path(wallet_db_path, consensus_params)
        .map_to_mm(|err| ZcoinClientInitError::ZcoinStorageError(err.to_string()))?;
=======
    let db = async_blocking(move || {
        WalletDbAsync::for_path(wallet_db_path, consensus_params)
            .map_to_mm(|err| ZcoinClientInitError::ZcashDBError(err.to_string()))
    })
    .await?;
    let db_inner = db.inner();
    async_blocking(move || {
        let db_inner = db_inner.lock().unwrap();
        run_optimization_pragmas(db_inner.sql_conn())
            .map_to_mm(|err| ZcoinClientInitError::ZcashDBError(err.to_string()))
    })
    .await?;
>>>>>>> 35b5a81b

    init_wallet_db(&db)
        .await
        .map_to_mm(|err| ZcoinClientInitError::ZcoinStorageError(err.to_string()))?;

    let get_evk = db.get_extended_full_viewing_keys().await?;
    let extrema = db.block_height_extrema().await?;
    let min_sync_height = extrema.map(|(min, _)| u32::from(min));
    let init_block_height = checkpoint_block.clone().map(|block| block.height);

    // Check if the initial block height is less than the previous synchronization height and
    // Rewind walletdb to the minimum possible height.
    if get_evk.is_empty() || (!continue_from_prev_sync && init_block_height != min_sync_height) {
        // let user know we're clearing cache and resyncing from new provided height.
        if min_sync_height.unwrap_or(0) > 0 {
            info!("Older/Newer sync height detected!, rewinding walletdb to new height: {init_block_height:?}");
        }
        let mut wallet_ops = db.get_update_ops().expect("get_update_ops always returns Ok");
        wallet_ops
            .rewind_to_height(u32::MIN.into())
            .await
            .map_to_mm(|err| ZcoinClientInitError::ZcoinStorageError(err.to_string()))?;
        if let Some(block) = checkpoint_block.clone() {
            init_blocks_table(
                &db,
                BlockHeight::from_u32(block.height),
                BlockHash(block.hash.0),
                block.time,
                &block.sapling_tree.0,
            )
            .await?;
        }
    }

    if get_evk.is_empty() {
        init_accounts_table(&db, &[evk]).await?;
    }

    Ok(db)
}

impl<'a> WalletDbShared {
    pub async fn new(
        builder: &ZCoinBuilder<'a>,
        checkpoint_block: Option<CheckPointBlockInfo>,
        z_spending_key: &ExtendedSpendingKey,
        continue_from_prev_sync: bool,
    ) -> ZcoinStorageRes<Self> {
        let ticker = builder.ticker;
        let consensus_params = builder.protocol_info.consensus_params.clone();
        let wallet_db = create_wallet_db(
            builder.db_dir_path.join(format!("{ticker}_wallet.db")),
            consensus_params,
            checkpoint_block,
            ExtendedFullViewingKey::from(z_spending_key),
            continue_from_prev_sync,
        )
        .await
        .map_err(|err| ZcoinStorageError::InitDbError {
            ticker: ticker.to_string(),
            err: err.to_string(),
        })?;

        Ok(Self {
            db: wallet_db,
            ticker: ticker.to_string(),
        })
    }

    pub async fn is_tx_imported(&self, tx_id: TxId) -> ZcoinStorageRes<bool> {
        let db = self.db.inner();
        async_blocking(move || {
            let conn = db.lock().unwrap();
            const QUERY: &str = "SELECT EXISTS (SELECT 1 FROM transactions WHERE txid = ?1);";
            Ok(
                query_single_row(conn.sql_conn(), QUERY, [tx_id.0.to_vec()], |row| row.get::<_, i64>(0))
                    .map(|v| v.is_some())
                    .unwrap_or_default(),
            )
        })
        .await
    }
}<|MERGE_RESOLUTION|>--- conflicted
+++ resolved
@@ -13,16 +13,6 @@
 use zcash_primitives::transaction::TxId;
 use zcash_primitives::zip32::{ExtendedFullViewingKey, ExtendedSpendingKey};
 
-<<<<<<< HEAD
-fn run_optimization_pragmas_helper(w: &WalletDbAsync<ZcoinConsensusParams>) -> MmResult<(), ZcoinClientInitError> {
-    let conn = w.inner();
-    let conn = conn.lock().unwrap();
-    run_optimization_pragmas(conn.sql_conn()).map_to_mm(|err| ZcoinClientInitError::ZcoinStorageError(err.to_string()))?;
-    Ok(())
-}
-
-=======
->>>>>>> 35b5a81b
 /// `create_wallet_db` is responsible for creating a new Zcoin wallet database, initializing it
 /// with the provided parameters, and executing various initialization steps. These steps include checking and
 /// potentially rewinding the database to a specified synchronization height, performing optimizations, and
@@ -34,10 +24,6 @@
     evk: ExtendedFullViewingKey,
     continue_from_prev_sync: bool,
 ) -> Result<WalletDbAsync<ZcoinConsensusParams>, MmError<ZcoinClientInitError>> {
-<<<<<<< HEAD
-    let db = WalletDbAsync::for_path(wallet_db_path, consensus_params)
-        .map_to_mm(|err| ZcoinClientInitError::ZcoinStorageError(err.to_string()))?;
-=======
     let db = async_blocking(move || {
         WalletDbAsync::for_path(wallet_db_path, consensus_params)
             .map_to_mm(|err| ZcoinClientInitError::ZcashDBError(err.to_string()))
@@ -50,7 +36,6 @@
             .map_to_mm(|err| ZcoinClientInitError::ZcashDBError(err.to_string()))
     })
     .await?;
->>>>>>> 35b5a81b
 
     init_wallet_db(&db)
         .await
