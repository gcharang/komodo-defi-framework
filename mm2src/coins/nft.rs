use mm2_core::mm_ctx::MmArc;
use mm2_err_handle::prelude::{MmError, MmResult};
use url::Url;

pub(crate) mod nft_errors;
pub(crate) mod nft_structs;
pub(crate) mod storage;

#[cfg(any(test, target_arch = "wasm32"))] mod nft_tests;

use crate::{coin_conf, get_my_address, MyAddressReq, WithdrawError};
use nft_errors::{GetNftInfoError, UpdateNftError};
use nft_structs::{Chain, ContractType, ConvertChain, Nft, NftFromMoralis, NftList, NftListReq, NftMetadataReq,
                  NftTransferHistory, NftTransferHistoryFromMoralis, NftTransfersReq, NftsTransferHistoryList,
                  TransactionNftDetails, UpdateNftReq, WithdrawNftReq};

use crate::eth::{eth_addr_to_hex, get_eth_address, withdraw_erc1155, withdraw_erc721};
use crate::nft::nft_errors::{MetaFromUrlError, ProtectFromSpamError, UpdateSpamPhishingError};
use crate::nft::nft_structs::{build_nft_with_empty_meta, BuildNftFields, NftCommon, NftCtx, NftTransferCommon,
                              PhishingDomainReq, PhishingDomainRes, RefreshMetadataReq, SpamContractReq,
                              SpamContractRes, TransferMeta, TransferStatus, UriMeta};
use crate::nft::storage::{NftListStorageOps, NftStorageBuilder, NftTransferHistoryStorageOps};
use common::parse_rfc3339_to_timestamp;
use crypto::StandardHDCoinAddress;
use ethereum_types::Address;
use mm2_err_handle::map_to_mm::MapToMmResult;
use mm2_net::transport::send_post_request_to_uri;
use mm2_number::BigDecimal;
use regex::Regex;
use serde_json::Value as Json;
use std::cmp::Ordering;
use std::collections::HashSet;
use std::str::FromStr;

#[cfg(not(target_arch = "wasm32"))]
use mm2_net::native_http::send_request_to_uri;

#[cfg(target_arch = "wasm32")]
use mm2_net::wasm_http::send_request_to_uri;

const MORALIS_API_ENDPOINT: &str = "api/v2";
/// query parameters for moralis request: The format of the token ID
const MORALIS_FORMAT_QUERY_NAME: &str = "format";
const MORALIS_FORMAT_QUERY_VALUE: &str = "decimal";
/// The minimum block number from which to get the transfers
const MORALIS_FROM_BLOCK_QUERY_NAME: &str = "from_block";

const BLOCKLIST_ENDPOINT: &str = "api/blocklist";
const BLOCKLIST_CONTRACT: &str = "contract";
const BLOCKLIST_DOMAIN: &str = "domain";
const BLOCKLIST_SCAN: &str = "scan";

/// `WithdrawNftResult` type represents the result of an NFT withdrawal operation. On success, it provides the details
/// of the generated transaction meant for transferring the NFT. On failure, it details the encountered error.
pub type WithdrawNftResult = Result<TransactionNftDetails, MmError<WithdrawError>>;

/// Fetches a list of user-owned NFTs across specified chains.
///
/// The function aggregates NFTs based on provided chains, supports pagination, and
/// allows for result limits and filters. If the `protect_from_spam` flag is true,
/// NFTs are checked and redacted for potential spam.
///
/// # Parameters
///
/// * `ctx`: Shared context with configurations/resources.
/// * `req`: Request specifying chains, pagination, and filters.
///
/// # Returns
///
/// On success, returns a detailed `NftList` containing NFTs, total count, and skipped count.
/// # Errors
///
/// Returns `GetNftInfoError` variants for issues like invalid requests, transport failures,
/// database errors, and spam protection errors.
pub async fn get_nft_list(ctx: MmArc, req: NftListReq) -> MmResult<NftList, GetNftInfoError> {
    let nft_ctx = NftCtx::from_ctx(&ctx).map_to_mm(GetNftInfoError::Internal)?;
    let _lock = nft_ctx.guard.lock().await;

    let storage = NftStorageBuilder::new(&ctx).build()?;
    for chain in req.chains.iter() {
        if !NftListStorageOps::is_initialized(&storage, chain).await? {
            NftListStorageOps::init(&storage, chain).await?;
        }
    }
    let mut nft_list = storage
        .get_nft_list(req.chains, req.max, req.limit, req.page_number, req.filters)
        .await?;
    if req.protect_from_spam {
        for nft in &mut nft_list.nfts {
            protect_from_nft_spam_links(nft, true)?;
        }
    }
    drop_mutability!(nft_list);
    Ok(nft_list)
}

/// Retrieves detailed metadata for a specified NFT.
///
/// The function accesses the stored NFT data, based on provided token address,
/// token ID, and chain, and returns comprehensive information about the NFT.
/// It also checks and redacts potential spam if `protect_from_spam` in the request is set to true.
///
/// # Arguments
///
/// * `ctx`: Context required for handling internal operations.
/// * `req`: A request containing details about the NFT to fetch.
///
/// # Returns
///
/// On success, returns the whole info about desired Nft.
/// # Errors
///
/// Returns `GetNftInfoError` variants for issues like invalid requests, transport failures,
/// database errors, and spam protection errors.
pub async fn get_nft_metadata(ctx: MmArc, req: NftMetadataReq) -> MmResult<Nft, GetNftInfoError> {
    let nft_ctx = NftCtx::from_ctx(&ctx).map_to_mm(GetNftInfoError::Internal)?;
    let _lock = nft_ctx.guard.lock().await;

    let storage = NftStorageBuilder::new(&ctx).build()?;
    if !NftListStorageOps::is_initialized(&storage, &req.chain).await? {
        NftListStorageOps::init(&storage, &req.chain).await?;
    }
    let mut nft = storage
        .get_nft(&req.chain, format!("{:#02x}", req.token_address), req.token_id.clone())
        .await?
        .ok_or_else(|| GetNftInfoError::TokenNotFoundInWallet {
            token_address: format!("{:#02x}", req.token_address),
            token_id: req.token_id.to_string(),
        })?;
    if req.protect_from_spam {
        protect_from_nft_spam_links(&mut nft, true)?;
    }
    drop_mutability!(nft);
    Ok(nft)
}

/// Fetches the transfer history of user-owned NFTs across specified chains.
///
/// The function aggregates NFT transfers based on provided chains, offers pagination,
/// allows for result limits, and filters. If the `protect_from_spam` flag is true,
/// the returned transfers are checked and redacted for potential spam.
///
/// # Parameters
///
/// * `ctx`: Shared context with configurations/resources.
/// * `req`: Request detailing chains, pagination, and filters for the transfer history.
///
/// # Returns
///
/// On success, returns an `NftsTransferHistoryList` containing NFT transfer details,
/// the total count, and skipped count.
///
/// # Errors
///
/// Returns `GetNftInfoError` variants for issues like invalid requests, transport failures,
/// database errors, and spam protection errors.
pub async fn get_nft_transfers(ctx: MmArc, req: NftTransfersReq) -> MmResult<NftsTransferHistoryList, GetNftInfoError> {
    let nft_ctx = NftCtx::from_ctx(&ctx).map_to_mm(GetNftInfoError::Internal)?;
    let _lock = nft_ctx.guard.lock().await;

    let storage = NftStorageBuilder::new(&ctx).build()?;
    for chain in req.chains.iter() {
        if !NftTransferHistoryStorageOps::is_initialized(&storage, chain).await? {
            NftTransferHistoryStorageOps::init(&storage, chain).await?;
        }
    }
    let mut transfer_history_list = storage
        .get_transfer_history(req.chains, req.max, req.limit, req.page_number, req.filters)
        .await?;
    if req.protect_from_spam {
        for transfer in &mut transfer_history_list.transfer_history {
            protect_from_history_spam_links(transfer, true)?;
        }
    }
    drop_mutability!(transfer_history_list);
    Ok(transfer_history_list)
}

/// Updates NFT transfer history and NFT list in the DB.
///
/// This function refreshes the NFT transfer history and NFT list cache based on new
/// data fetched from the provided `url`. The function ensures the local cache is in
/// sync with the latest data from the source, validates against spam contract addresses and phishing domains.
///
/// # Arguments
///
/// * `ctx`: Context required for handling internal operations.
/// * `req`: A request containing details about the NFTs to be updated and the source URL.
///
/// # Returns
///
/// * `MmResult<(), UpdateNftError>`: A result indicating success or an error.
pub async fn update_nft(ctx: MmArc, req: UpdateNftReq) -> MmResult<(), UpdateNftError> {
    let nft_ctx = NftCtx::from_ctx(&ctx).map_to_mm(GetNftInfoError::Internal)?;
    let _lock = nft_ctx.guard.lock().await;

    let storage = NftStorageBuilder::new(&ctx).build()?;
    for chain in req.chains.iter() {
        let transfer_history_initialized = NftTransferHistoryStorageOps::is_initialized(&storage, chain).await?;

        let from_block = if transfer_history_initialized {
            let last_transfer_block = NftTransferHistoryStorageOps::get_last_block_number(&storage, chain).await?;
            last_transfer_block.map(|b| b + 1)
        } else {
            NftTransferHistoryStorageOps::init(&storage, chain).await?;
            None
        };
        let nft_transfers = get_moralis_nft_transfers(&ctx, chain, from_block, &req.url).await?;
        storage.add_transfers_to_history(*chain, nft_transfers).await?;

        let nft_block = match NftListStorageOps::get_last_block_number(&storage, chain).await {
            Ok(Some(block)) => block,
            Ok(None) => {
                // if there are no rows in NFT LIST table we can try to get nft list from moralis.
                let nft_list = cache_nfts_from_moralis(&ctx, &storage, chain, &req.url, &req.url_antispam).await?;
                update_meta_in_transfers(&storage, chain, nft_list).await?;
                update_transfers_with_empty_meta(&storage, chain, &req.url, &req.url_antispam).await?;
                update_spam(&storage, *chain, &req.url_antispam).await?;
                update_phishing(&storage, chain, &req.url_antispam).await?;
                continue;
            },
            Err(_) => {
                // if there is an error, then NFT LIST table doesnt exist, so we need to cache nft list from moralis.
                NftListStorageOps::init(&storage, chain).await?;
                let nft_list = cache_nfts_from_moralis(&ctx, &storage, chain, &req.url, &req.url_antispam).await?;
                update_meta_in_transfers(&storage, chain, nft_list).await?;
                update_transfers_with_empty_meta(&storage, chain, &req.url, &req.url_antispam).await?;
                update_spam(&storage, *chain, &req.url_antispam).await?;
                update_phishing(&storage, chain, &req.url_antispam).await?;
                continue;
            },
        };
        let scanned_block =
            storage
                .get_last_scanned_block(chain)
                .await?
                .ok_or_else(|| UpdateNftError::LastScannedBlockNotFound {
                    last_nft_block: nft_block.to_string(),
                })?;
        // if both block numbers exist, last scanned block should be equal
        // or higher than last block number from NFT LIST table.
        if scanned_block < nft_block {
            return MmError::err(UpdateNftError::InvalidBlockOrder {
                last_scanned_block: scanned_block.to_string(),
                last_nft_block: nft_block.to_string(),
            });
        }
        update_nft_list(
            ctx.clone(),
            &storage,
            chain,
            scanned_block + 1,
            &req.url,
            &req.url_antispam,
        )
        .await?;
        update_transfers_with_empty_meta(&storage, chain, &req.url, &req.url_antispam).await?;
        update_spam(&storage, *chain, &req.url_antispam).await?;
        update_phishing(&storage, chain, &req.url_antispam).await?;
    }
    Ok(())
}

/// `update_spam` function updates spam contracts info in NFT list and NFT transfers.
async fn update_spam<T>(storage: &T, chain: Chain, url_antispam: &Url) -> MmResult<(), UpdateSpamPhishingError>
where
    T: NftListStorageOps + NftTransferHistoryStorageOps,
{
    let token_addresses = storage.get_token_addresses(chain).await?;
    if !token_addresses.is_empty() {
        let addresses = token_addresses
            .iter()
            .map(eth_addr_to_hex)
            .collect::<Vec<_>>()
            .join(",");
        let spam_res = send_spam_request(&chain, url_antispam, addresses).await?;
        for (address, is_spam) in spam_res.result.into_iter() {
            if is_spam {
                let address_hex = eth_addr_to_hex(&address);
                storage
                    .update_nft_spam_by_token_address(&chain, address_hex.clone(), is_spam)
                    .await?;
                storage
                    .update_transfer_spam_by_token_address(&chain, address_hex, is_spam)
                    .await?;
            }
        }
    }
    Ok(())
}

async fn update_phishing<T>(storage: &T, chain: &Chain, url_antispam: &Url) -> MmResult<(), UpdateSpamPhishingError>
where
    T: NftListStorageOps + NftTransferHistoryStorageOps,
{
    let transfer_domains = storage.get_domains(chain).await?;
    let nft_domains = storage.get_animation_external_domains(chain).await?;
    let domains: HashSet<String> = transfer_domains.union(&nft_domains).cloned().collect();
    if !domains.is_empty() {
        let domains = domains.into_iter().collect::<Vec<_>>().join(",");
        let domain_res = send_phishing_request(url_antispam, domains).await?;
        for (domain, is_phishing) in domain_res.result.into_iter() {
            if is_phishing {
                storage
                    .update_nft_phishing_by_domain(chain, domain.clone(), is_phishing)
                    .await?;
                storage
                    .update_transfer_phishing_by_domain(chain, domain, is_phishing)
                    .await?;
            }
        }
    }
    Ok(())
}

/// `send_spam_request` function sends request to antispam api to scan contract addresses for spam.
async fn send_spam_request(
    chain: &Chain,
    url_antispam: &Url,
    addresses: String,
) -> MmResult<SpamContractRes, UpdateSpamPhishingError> {
    let scan_contract_uri = prepare_uri_for_blocklist_endpoint(url_antispam, BLOCKLIST_CONTRACT, BLOCKLIST_SCAN)?;
    let req_spam = SpamContractReq {
        network: *chain,
        addresses,
    };
    let req_spam_json = serde_json::to_string(&req_spam)?;
    let scan_contract_res = send_post_request_to_uri(scan_contract_uri.as_str(), req_spam_json).await?;
    let spam_res: SpamContractRes = serde_json::from_slice(&scan_contract_res)?;
    Ok(spam_res)
}

/// `send_spam_request` function sends request to antispam api to scan domains for phishing.
async fn send_phishing_request(
    url_antispam: &Url,
    domains: String,
) -> MmResult<PhishingDomainRes, UpdateSpamPhishingError> {
    let scan_contract_uri = prepare_uri_for_blocklist_endpoint(url_antispam, BLOCKLIST_DOMAIN, BLOCKLIST_SCAN)?;
    let req_phishing = PhishingDomainReq { domains };
    let req_phishing_json = serde_json::to_string(&req_phishing)?;
    let scan_domains_res = send_post_request_to_uri(scan_contract_uri.as_str(), req_phishing_json).await?;
    let phishing_res: PhishingDomainRes = serde_json::from_slice(&scan_domains_res)?;
    Ok(phishing_res)
}

/// `prepare_uri_for_blocklist_endpoint` function constructs the URI required for the antispam API request.
/// It appends the required path segments to the given base URL and returns the completed URI.
fn prepare_uri_for_blocklist_endpoint(
    url_antispam: &Url,
    blocklist_type: &str,
    blocklist_action_or_network: &str,
) -> MmResult<Url, UpdateSpamPhishingError> {
    let mut uri = url_antispam.clone();
    uri.set_path(BLOCKLIST_ENDPOINT);
    uri.path_segments_mut()
        .map_to_mm(|_| UpdateSpamPhishingError::Internal("Invalid URI".to_string()))?
        .push(blocklist_type)
        .push(blocklist_action_or_network);
    Ok(uri)
}

/// Refreshes and updates metadata associated with a specific NFT.
///
/// The function obtains updated metadata for an NFT using its token address and token id.
/// It fetches the metadata from the provided `url` and validates it against possible spam and
/// phishing domains using the provided `url_antispam`. If the fetched metadata or its domain
/// is identified as spam or matches with any phishing domains, the NFT's `possible_spam` and/or
/// `possible_phishing` flags are set to true.
///
/// # Arguments
///
/// * `ctx`: Context required for handling internal operations.
/// * `req`: A request containing details about the NFT whose metadata needs to be refreshed.
///
/// # Returns
///
/// * `MmResult<(), UpdateNftError>`: A result indicating success or an error.
pub async fn refresh_nft_metadata(ctx: MmArc, req: RefreshMetadataReq) -> MmResult<(), UpdateNftError> {
    let nft_ctx = NftCtx::from_ctx(&ctx).map_to_mm(GetNftInfoError::Internal)?;
    let _lock = nft_ctx.guard.lock().await;

    let storage = NftStorageBuilder::new(&ctx).build()?;
    let token_address_str = eth_addr_to_hex(&req.token_address);
    let moralis_meta = match get_moralis_metadata(
        token_address_str.clone(),
        req.token_id.clone(),
        &req.chain,
        &req.url,
        &req.url_antispam,
    )
    .await
    {
        Ok(moralis_meta) => moralis_meta,
        Err(_) => {
            storage
                .update_nft_spam_by_token_address(&req.chain, token_address_str.clone(), true)
                .await?;
            storage
                .update_transfer_spam_by_token_address(&req.chain, token_address_str.clone(), true)
                .await?;
            return Ok(());
        },
    };
    let mut nft_db = storage
        .get_nft(&req.chain, token_address_str.clone(), req.token_id.clone())
        .await?
        .ok_or_else(|| GetNftInfoError::TokenNotFoundInWallet {
            token_address: token_address_str,
            token_id: req.token_id.to_string(),
        })?;
    let token_uri = check_moralis_ipfs_bafy(moralis_meta.common.token_uri.as_deref());
    let token_domain = get_domain_from_url(token_uri.as_deref());
    let uri_meta = get_uri_meta(
        token_uri.as_deref(),
        moralis_meta.common.metadata.as_deref(),
        &req.url_antispam,
    )
    .await;
    // Gather domains for phishing checks
    let domains = gather_domains(&token_domain, &uri_meta);
    nft_db.common.collection_name = moralis_meta.common.collection_name;
    nft_db.common.symbol = moralis_meta.common.symbol;
    nft_db.common.token_uri = token_uri;
    nft_db.common.token_domain = token_domain;
    nft_db.common.metadata = moralis_meta.common.metadata;
    nft_db.common.last_token_uri_sync = moralis_meta.common.last_token_uri_sync;
    nft_db.common.last_metadata_sync = moralis_meta.common.last_metadata_sync;
    nft_db.common.possible_spam = moralis_meta.common.possible_spam;
    nft_db.uri_meta = uri_meta;
    if !nft_db.common.possible_spam {
        refresh_possible_spam(&storage, &req.chain, &mut nft_db, &req.url_antispam).await?;
    };
    if !nft_db.possible_phishing {
        refresh_possible_phishing(&storage, &req.chain, domains, &mut nft_db, &req.url_antispam).await?;
    };
    storage
        .refresh_nft_metadata(&moralis_meta.chain, nft_db.clone())
        .await?;
    update_transfer_meta_using_nft(&storage, &req.chain, &mut nft_db).await?;
    Ok(())
}

/// The `update_transfer_meta_using_nft` function updates the transfer metadata associated with the given NFT.
/// If metadata info contains potential spam links, function sets `possible_spam` true.
async fn update_transfer_meta_using_nft<T>(storage: &T, chain: &Chain, nft: &mut Nft) -> MmResult<(), UpdateNftError>
where
    T: NftListStorageOps + NftTransferHistoryStorageOps,
{
    let transfer_meta = TransferMeta::from(nft.clone());
    storage
        .update_transfers_meta_by_token_addr_id(chain, transfer_meta, nft.common.possible_spam)
        .await?;
    Ok(())
}

/// Extracts domains from uri_meta and token_domain.
fn gather_domains(token_domain: &Option<String>, uri_meta: &UriMeta) -> HashSet<String> {
    let mut domains = HashSet::new();
    if let Some(domain) = token_domain {
        domains.insert(domain.clone());
    }
    if let Some(domain) = &uri_meta.image_domain {
        domains.insert(domain.clone());
    }
    if let Some(domain) = &uri_meta.animation_domain {
        domains.insert(domain.clone());
    }
    if let Some(domain) = &uri_meta.external_domain {
        domains.insert(domain.clone());
    }
    domains
}

/// Refreshes the `possible_spam` flag based on spam results.
async fn refresh_possible_spam<T>(
    storage: &T,
    chain: &Chain,
    nft_db: &mut Nft,
    url_antispam: &Url,
) -> MmResult<(), UpdateNftError>
where
    T: NftListStorageOps + NftTransferHistoryStorageOps,
{
    let address_hex = eth_addr_to_hex(&nft_db.common.token_address);
    let spam_res = send_spam_request(chain, url_antispam, address_hex.clone()).await?;
    if let Some(true) = spam_res.result.get(&nft_db.common.token_address) {
        nft_db.common.possible_spam = true;
        storage
            .update_nft_spam_by_token_address(chain, address_hex.clone(), true)
            .await?;
        storage
            .update_transfer_spam_by_token_address(chain, address_hex, true)
            .await?;
    }
    Ok(())
}

/// Refreshes the `possible_phishing` flag based on phishing results.
async fn refresh_possible_phishing<T>(
    storage: &T,
    chain: &Chain,
    domains: HashSet<String>,
    nft_db: &mut Nft,
    url_antispam: &Url,
) -> MmResult<(), UpdateNftError>
where
    T: NftListStorageOps + NftTransferHistoryStorageOps,
{
    if !domains.is_empty() {
        let domain_list = domains.into_iter().collect::<Vec<_>>().join(",");
        let domain_res = send_phishing_request(url_antispam, domain_list).await?;
        for (domain, is_phishing) in domain_res.result.into_iter() {
            if is_phishing {
                nft_db.possible_phishing = true;
                storage
                    .update_transfer_phishing_by_domain(chain, domain.clone(), is_phishing)
                    .await?;
                storage
                    .update_nft_phishing_by_domain(chain, domain, is_phishing)
                    .await?;
            }
        }
    }
    Ok(())
}

async fn get_moralis_nft_list(
    ctx: &MmArc,
    chain: &Chain,
    url: &Url,
    url_antispam: &Url,
) -> MmResult<Vec<Nft>, GetNftInfoError> {
    let mut res_list = Vec::new();
    let ticker = chain.to_ticker();
    let conf = coin_conf(ctx, &ticker);
    let my_address = get_eth_address(ctx, &conf, &ticker, &StandardHDCoinAddress::default()).await?;

    let mut uri_without_cursor = url.clone();
    uri_without_cursor.set_path(MORALIS_API_ENDPOINT);
    uri_without_cursor
        .path_segments_mut()
        .map_to_mm(|_| GetNftInfoError::Internal("Invalid URI".to_string()))?
        .push(&my_address.wallet_address)
        .push("nft");
    uri_without_cursor
        .query_pairs_mut()
        .append_pair("chain", &chain.to_string())
        .append_pair(MORALIS_FORMAT_QUERY_NAME, MORALIS_FORMAT_QUERY_VALUE);
    drop_mutability!(uri_without_cursor);

    // The cursor returned in the previous response (used for getting the next page).
    let mut cursor = String::new();
    loop {
        let uri = format!("{}{}", uri_without_cursor, cursor);
        let response = send_request_to_uri(uri.as_str()).await?;
        if let Some(nfts_list) = response["result"].as_array() {
            for nft_json in nfts_list {
                let nft_moralis: NftFromMoralis = serde_json::from_str(&nft_json.to_string())?;
                let contract_type = match nft_moralis.contract_type {
                    Some(contract_type) => contract_type,
                    None => continue,
                };
                let mut nft = build_nft_from_moralis(*chain, nft_moralis, contract_type, url_antispam).await;
                protect_from_nft_spam_links(&mut nft, false)?;
                // collect NFTs from the page
                res_list.push(nft);
            }
            // if cursor is not null, there are other NFTs on next page,
            // and we need to send new request with cursor to get info from the next page.
            if let Some(cursor_res) = response["cursor"].as_str() {
                cursor = format!("{}{}", "&cursor=", cursor_res);
                continue;
            } else {
                break;
            }
        }
    }
    drop_mutability!(res_list);
    Ok(res_list)
}

async fn get_moralis_nft_transfers(
    ctx: &MmArc,
    chain: &Chain,
    from_block: Option<u64>,
    url: &Url,
) -> MmResult<Vec<NftTransferHistory>, GetNftInfoError> {
    let mut res_list = Vec::new();
    let ticker = chain.to_ticker();
    let conf = coin_conf(ctx, &ticker);
    let my_address = get_eth_address(ctx, &conf, &ticker, &StandardHDCoinAddress::default()).await?;

    let mut uri_without_cursor = url.clone();
    uri_without_cursor.set_path(MORALIS_API_ENDPOINT);
    uri_without_cursor
        .path_segments_mut()
        .map_to_mm(|_| GetNftInfoError::Internal("Invalid URI".to_string()))?
        .push(&my_address.wallet_address)
        .push("nft")
        .push("transfers");
    let from_block = match from_block {
        Some(block) => block.to_string(),
        None => "1".into(),
    };
    uri_without_cursor
        .query_pairs_mut()
        .append_pair("chain", &chain.to_string())
        .append_pair(MORALIS_FORMAT_QUERY_NAME, MORALIS_FORMAT_QUERY_VALUE)
        .append_pair(MORALIS_FROM_BLOCK_QUERY_NAME, &from_block);
    drop_mutability!(uri_without_cursor);

    // The cursor returned in the previous response (used for getting the next page).
    let mut cursor = String::new();
    let wallet_address = my_address.wallet_address;
    loop {
        let uri = format!("{}{}", uri_without_cursor, cursor);
        let response = send_request_to_uri(uri.as_str()).await?;
        if let Some(transfer_list) = response["result"].as_array() {
            for transfer in transfer_list {
                let transfer_moralis: NftTransferHistoryFromMoralis = serde_json::from_str(&transfer.to_string())?;
                let contract_type = match transfer_moralis.contract_type {
                    Some(contract_type) => contract_type,
                    None => continue,
                };
                let status =
                    get_transfer_status(&wallet_address, &eth_addr_to_hex(&transfer_moralis.common.to_address));
                let block_timestamp = parse_rfc3339_to_timestamp(&transfer_moralis.block_timestamp)?;
                let transfer_history = NftTransferHistory {
                    common: NftTransferCommon {
                        block_hash: transfer_moralis.common.block_hash,
                        transaction_hash: transfer_moralis.common.transaction_hash,
                        transaction_index: transfer_moralis.common.transaction_index,
                        log_index: transfer_moralis.common.log_index,
                        value: transfer_moralis.common.value,
                        transaction_type: transfer_moralis.common.transaction_type,
                        token_address: transfer_moralis.common.token_address,
                        token_id: transfer_moralis.common.token_id,
                        from_address: transfer_moralis.common.from_address,
                        to_address: transfer_moralis.common.to_address,
                        amount: transfer_moralis.common.amount,
                        verified: transfer_moralis.common.verified,
                        operator: transfer_moralis.common.operator,
                        possible_spam: transfer_moralis.common.possible_spam,
                    },
                    chain: *chain,
                    block_number: *transfer_moralis.block_number,
                    block_timestamp,
                    contract_type,
                    token_uri: None,
                    token_domain: None,
                    collection_name: None,
                    image_url: None,
                    image_domain: None,
                    token_name: None,
                    status,
                    possible_phishing: false,
                };
                // collect NFTs transfers from the page
                res_list.push(transfer_history);
            }
            // if the cursor is not null, there are other NFTs transfers on next page,
            // and we need to send new request with cursor to get info from the next page.
            if let Some(cursor_res) = response["cursor"].as_str() {
                cursor = format!("{}{}", "&cursor=", cursor_res);
                continue;
            } else {
                break;
            }
        }
    }
    drop_mutability!(res_list);
    Ok(res_list)
}

/// Implements request to the Moralis "Get NFT metadata" endpoint.
///
/// [Moralis Documentation Link](https://docs.moralis.io/web3-data-api/evm/reference/get-nft-metadata)
///
/// **Caution:**
///
/// ERC-1155 token can have a total supply more than 1, which means there could be several owners
/// of the same token. `get_nft_metadata` returns NFTs info with the most recent owner.
/// **Dont** use this function to get specific info about owner address, amount etc, you will get info not related to my_address.
async fn get_moralis_metadata(
    token_address: String,
    token_id: BigDecimal,
    chain: &Chain,
    url: &Url,
    url_antispam: &Url,
) -> MmResult<Nft, GetNftInfoError> {
    let mut uri = url.clone();
    uri.set_path(MORALIS_API_ENDPOINT);
    uri.path_segments_mut()
        .map_to_mm(|_| GetNftInfoError::Internal("Invalid URI".to_string()))?
        .push("nft")
        .push(&token_address)
        .push(&token_id.to_string());
    uri.query_pairs_mut()
        .append_pair("chain", &chain.to_string())
        .append_pair(MORALIS_FORMAT_QUERY_NAME, MORALIS_FORMAT_QUERY_VALUE);
    drop_mutability!(uri);

    let response = send_request_to_uri(uri.as_str()).await?;
    let nft_moralis: NftFromMoralis = serde_json::from_str(&response.to_string())?;
    let contract_type = match nft_moralis.contract_type {
        Some(contract_type) => contract_type,
        None => return MmError::err(GetNftInfoError::ContractTypeIsNull),
    };
    let mut nft_metadata = build_nft_from_moralis(*chain, nft_moralis, contract_type, url_antispam).await;
    protect_from_nft_spam_links(&mut nft_metadata, false)?;
    Ok(nft_metadata)
}

/// `withdraw_nft` function generates, signs and returns a transaction that transfers NFT
/// from my address to recipient's address.
/// This method generates a raw transaction which should then be broadcast using `send_raw_transaction`.
pub async fn withdraw_nft(ctx: MmArc, req: WithdrawNftReq) -> WithdrawNftResult {
    match req {
        WithdrawNftReq::WithdrawErc1155(erc1155_withdraw) => withdraw_erc1155(ctx, erc1155_withdraw).await,
        WithdrawNftReq::WithdrawErc721(erc721_withdraw) => withdraw_erc721(ctx, erc721_withdraw).await,
    }
}

<<<<<<< HEAD
#[cfg(not(target_arch = "wasm32"))]
async fn send_request_to_uri(uri: &str) -> MmResult<Json, GetInfoFromUriError> {
    use http::header::HeaderValue;
    use mm2_net::transport::slurp_req_body;

    let request = http::Request::builder()
        .method("GET")
        .uri(uri)
        .header(ACCEPT, HeaderValue::from_static(APPLICATION_JSON))
        .body(hyper::Body::from(""))?;

    let (status, _header, body) = slurp_req_body(request).await?;
    if !status.is_success() {
        return Err(MmError::new(GetInfoFromUriError::Transport(format!(
            "Response !200 from {}: {}, {}",
            uri, status, body
        ))));
    }
    Ok(body)
}

#[cfg(target_arch = "wasm32")]
async fn send_request_to_uri(uri: &str) -> MmResult<Json, GetInfoFromUriError> {
    use mm2_net::wasm::http::FetchRequest;

    macro_rules! try_or {
        ($exp:expr, $errtype:ident) => {
            match $exp {
                Ok(x) => x,
                Err(e) => return Err(MmError::new(GetInfoFromUriError::$errtype(ERRL!("{:?}", e)))),
            }
        };
    }

    let result = FetchRequest::get(uri)
        .header(ACCEPT.as_str(), APPLICATION_JSON)
        .request_str()
        .await;
    let (status_code, response_str) = try_or!(result, Transport);
    if !status_code.is_success() {
        return Err(MmError::new(GetInfoFromUriError::Transport(ERRL!(
            "!200: {}, {}",
            status_code,
            response_str
        ))));
    }

    let response: Json = try_or!(serde_json::from_str(&response_str), InvalidResponse);
    Ok(response)
}

=======
>>>>>>> a207ea8c
/// `check_moralis_ipfs_bafy` inspects a given token URI and modifies it if certain conditions are met.
///
/// It checks if the URI points to the Moralis IPFS domain `"ipfs.moralis.io"` and starts with a specific path prefix `"/ipfs/bafy"`.
/// If these conditions are satisfied, it modifies the URI to point to the `"ipfs.io"` domain.
/// This is due to certain "bafy"-prefixed hashes being banned on Moralis IPFS gateway due to abuse.
///
/// If the URI does not meet these conditions or cannot be parsed, it is returned unchanged.
fn check_moralis_ipfs_bafy(token_uri: Option<&str>) -> Option<String> {
    token_uri.map(|uri| {
        if let Ok(parsed_url) = Url::parse(uri) {
            if parsed_url.host_str() == Some("ipfs.moralis.io") && parsed_url.path().starts_with("/ipfs/bafy") {
                let parts: Vec<&str> = parsed_url.path().splitn(2, "/ipfs/").collect();
                format!("https://ipfs.io/ipfs/{}", parts[1])
            } else {
                uri.to_string()
            }
        } else {
            uri.to_string()
        }
    })
}

async fn get_uri_meta(token_uri: Option<&str>, metadata: Option<&str>, url_antispam: &Url) -> UriMeta {
    let mut uri_meta = UriMeta::default();
    // Fetching data from the URL if token_uri is provided
    if let Some(token_uri) = token_uri {
        if let Some(url) = construct_camo_url_with_token(token_uri, url_antispam) {
            uri_meta = fetch_meta_from_url(url).await.unwrap_or_default();
        }
    }
    // Filling fields from metadata if provided
    if let Some(metadata) = metadata {
        if let Ok(meta_from_meta) = serde_json::from_str::<UriMeta>(metadata) {
            uri_meta.try_to_fill_missing_fields_from(meta_from_meta);
        }
    }
    update_uri_moralis_ipfs_fields(&mut uri_meta);
    drop_mutability!(uri_meta);
    uri_meta
}

fn construct_camo_url_with_token(token_uri: &str, url_antispam: &Url) -> Option<Url> {
    let mut url = url_antispam.clone();
    url.set_path("url/decode");
    url.path_segments_mut().ok()?.push(hex::encode(token_uri).as_str());
    Some(url)
}

async fn fetch_meta_from_url(url: Url) -> MmResult<UriMeta, MetaFromUrlError> {
    let response_meta = send_request_to_uri(url.as_str()).await?;
    serde_json::from_value(response_meta).map_err(|e| e.into())
}

fn update_uri_moralis_ipfs_fields(uri_meta: &mut UriMeta) {
    uri_meta.image_url = check_moralis_ipfs_bafy(uri_meta.image_url.as_deref());
    uri_meta.image_domain = get_domain_from_url(uri_meta.image_url.as_deref());
    uri_meta.animation_url = check_moralis_ipfs_bafy(uri_meta.animation_url.as_deref());
    uri_meta.animation_domain = get_domain_from_url(uri_meta.animation_url.as_deref());
    uri_meta.external_url = check_moralis_ipfs_bafy(uri_meta.external_url.as_deref());
    uri_meta.external_domain = get_domain_from_url(uri_meta.external_url.as_deref());
}

fn get_transfer_status(my_wallet: &str, to_address: &str) -> TransferStatus {
    // if my_wallet == from_address && my_wallet == to_address it is incoming transfer, so we can check just to_address.
    if my_wallet.to_lowercase() == to_address.to_lowercase() {
        TransferStatus::Receive
    } else {
        TransferStatus::Send
    }
}

/// `update_nft_list` function gets nft transfers from NFT HISTORY table, iterates through them
/// and updates NFT LIST table info.
async fn update_nft_list<T: NftListStorageOps + NftTransferHistoryStorageOps>(
    ctx: MmArc,
    storage: &T,
    chain: &Chain,
    scan_from_block: u64,
    url: &Url,
    url_antispam: &Url,
) -> MmResult<(), UpdateNftError> {
    let transfers = storage.get_transfers_from_block(*chain, scan_from_block).await?;
    let req = MyAddressReq {
        coin: chain.to_ticker(),
        path_to_address: StandardHDCoinAddress::default(),
    };
    let my_address = get_my_address(ctx.clone(), req).await?.wallet_address.to_lowercase();
    for transfer in transfers.into_iter() {
        handle_nft_transfer(storage, chain, url, url_antispam, transfer, &my_address).await?;
    }
    Ok(())
}

async fn handle_nft_transfer<T: NftListStorageOps + NftTransferHistoryStorageOps>(
    storage: &T,
    chain: &Chain,
    url: &Url,
    url_antispam: &Url,
    transfer: NftTransferHistory,
    my_address: &str,
) -> MmResult<(), UpdateNftError> {
    match (transfer.status, transfer.contract_type) {
        (TransferStatus::Send, ContractType::Erc721) => handle_send_erc721(storage, chain, transfer).await,
        (TransferStatus::Receive, ContractType::Erc721) => {
            handle_receive_erc721(storage, chain, transfer, url, url_antispam, my_address).await
        },
        (TransferStatus::Send, ContractType::Erc1155) => handle_send_erc1155(storage, chain, transfer).await,
        (TransferStatus::Receive, ContractType::Erc1155) => {
            handle_receive_erc1155(storage, chain, transfer, url, url_antispam, my_address).await
        },
    }
}

async fn handle_send_erc721<T: NftListStorageOps + NftTransferHistoryStorageOps>(
    storage: &T,
    chain: &Chain,
    transfer: NftTransferHistory,
) -> MmResult<(), UpdateNftError> {
    storage
        .get_nft(
            chain,
            eth_addr_to_hex(&transfer.common.token_address),
            transfer.common.token_id.clone(),
        )
        .await?
        .ok_or_else(|| UpdateNftError::TokenNotFoundInWallet {
            token_address: eth_addr_to_hex(&transfer.common.token_address),
            token_id: transfer.common.token_id.to_string(),
        })?;
    storage
        .remove_nft_from_list(
            chain,
            eth_addr_to_hex(&transfer.common.token_address),
            transfer.common.token_id,
            transfer.block_number,
        )
        .await?;
    Ok(())
}

async fn handle_receive_erc721<T: NftListStorageOps + NftTransferHistoryStorageOps>(
    storage: &T,
    chain: &Chain,
    transfer: NftTransferHistory,
    url: &Url,
    url_antispam: &Url,
    my_address: &str,
) -> MmResult<(), UpdateNftError> {
    let token_address_str = eth_addr_to_hex(&transfer.common.token_address);
    match storage
        .get_nft(chain, token_address_str.clone(), transfer.common.token_id.clone())
        .await?
    {
        Some(mut nft_db) => {
            // An error is raised if user tries to receive an identical ERC-721 token they already own
            // and if owner address != from address
            if my_address != eth_addr_to_hex(&transfer.common.from_address) {
                return MmError::err(UpdateNftError::AttemptToReceiveAlreadyOwnedErc721 {
                    tx_hash: transfer.common.transaction_hash,
                });
            }
            nft_db.block_number = transfer.block_number;
            storage
                .update_nft_amount_and_block_number(chain, nft_db.clone())
                .await?;
            update_transfer_meta_using_nft(storage, chain, &mut nft_db).await?;
        },
        None => {
            let mut nft = match get_moralis_metadata(
                token_address_str.clone(),
                transfer.common.token_id.clone(),
                chain,
                url,
                url_antispam,
            )
            .await
            {
                Ok(mut moralis_meta) => {
                    // sometimes moralis updates Get All NFTs (which also affects Get Metadata) later
                    // than History by Wallet update
                    moralis_meta.common.owner_of =
                        Address::from_str(my_address).map_to_mm(|e| UpdateNftError::InvalidHexString(e.to_string()))?;
                    moralis_meta.block_number = transfer.block_number;
                    moralis_meta
                },
                Err(_) => {
                    mark_as_spam_and_build_empty_meta(storage, chain, token_address_str, &transfer, my_address).await?
                },
            };
            storage
                .add_nfts_to_list(*chain, vec![nft.clone()], transfer.block_number)
                .await?;
            update_transfer_meta_using_nft(storage, chain, &mut nft).await?;
        },
    }
    Ok(())
}

async fn handle_send_erc1155<T: NftListStorageOps + NftTransferHistoryStorageOps>(
    storage: &T,
    chain: &Chain,
    transfer: NftTransferHistory,
) -> MmResult<(), UpdateNftError> {
    let token_address_str = eth_addr_to_hex(&transfer.common.token_address);
    let mut nft_db = storage
        .get_nft(chain, token_address_str.clone(), transfer.common.token_id.clone())
        .await?
        .ok_or_else(|| UpdateNftError::TokenNotFoundInWallet {
            token_address: token_address_str.clone(),
            token_id: transfer.common.token_id.to_string(),
        })?;
    match nft_db.common.amount.cmp(&transfer.common.amount) {
        Ordering::Equal => {
            storage
                .remove_nft_from_list(
                    chain,
                    token_address_str,
                    transfer.common.token_id,
                    transfer.block_number,
                )
                .await?;
        },
        Ordering::Greater => {
            nft_db.common.amount -= transfer.common.amount;
            storage
                .update_nft_amount(chain, nft_db.clone(), transfer.block_number)
                .await?;
        },
        Ordering::Less => {
            return MmError::err(UpdateNftError::InsufficientAmountInCache {
                amount_list: nft_db.common.amount.to_string(),
                amount_history: transfer.common.amount.to_string(),
            });
        },
    }
    Ok(())
}

async fn handle_receive_erc1155<T: NftListStorageOps + NftTransferHistoryStorageOps>(
    storage: &T,
    chain: &Chain,
    transfer: NftTransferHistory,
    url: &Url,
    url_antispam: &Url,
    my_address: &str,
) -> MmResult<(), UpdateNftError> {
    let token_address_str = eth_addr_to_hex(&transfer.common.token_address);
    let mut nft = match storage
        .get_nft(chain, token_address_str.clone(), transfer.common.token_id.clone())
        .await?
    {
        Some(mut nft_db) => {
            // if owner address == from address, then owner sent tokens to themself,
            // which means that the amount will not change.
            if my_address != eth_addr_to_hex(&transfer.common.from_address) {
                nft_db.common.amount += transfer.common.amount;
            }
            nft_db.block_number = transfer.block_number;
            drop_mutability!(nft_db);
            storage
                .update_nft_amount_and_block_number(chain, nft_db.clone())
                .await?;
            nft_db
        },
        // If token isn't in NFT LIST table then add nft to the table.
        None => {
            let nft = match get_moralis_metadata(
                token_address_str.clone(),
                transfer.common.token_id.clone(),
                chain,
                url,
                url_antispam,
            )
            .await
            {
                Ok(moralis_meta) => {
                    create_nft_from_moralis_metadata(moralis_meta, &transfer, my_address, chain, url_antispam).await?
                },
                Err(_) => {
                    mark_as_spam_and_build_empty_meta(storage, chain, token_address_str, &transfer, my_address).await?
                },
            };
            storage
                .add_nfts_to_list(*chain, [nft.clone()], transfer.block_number)
                .await?;
            nft
        },
    };
    update_transfer_meta_using_nft(storage, chain, &mut nft).await?;
    Ok(())
}

async fn create_nft_from_moralis_metadata(
    moralis_meta: Nft,
    transfer: &NftTransferHistory,
    my_address: &str,
    chain: &Chain,
    url_antispam: &Url,
) -> MmResult<Nft, UpdateNftError> {
    let token_uri = check_moralis_ipfs_bafy(moralis_meta.common.token_uri.as_deref());
    let token_domain = get_domain_from_url(token_uri.as_deref());
    let uri_meta = get_uri_meta(
        token_uri.as_deref(),
        moralis_meta.common.metadata.as_deref(),
        url_antispam,
    )
    .await;
    let nft = Nft {
        common: NftCommon {
            token_address: moralis_meta.common.token_address,
            token_id: moralis_meta.common.token_id,
            amount: transfer.common.amount.clone(),
            owner_of: Address::from_str(my_address).map_to_mm(|e| UpdateNftError::InvalidHexString(e.to_string()))?,
            token_hash: moralis_meta.common.token_hash,
            collection_name: moralis_meta.common.collection_name,
            symbol: moralis_meta.common.symbol,
            token_uri,
            token_domain,
            metadata: moralis_meta.common.metadata,
            last_token_uri_sync: moralis_meta.common.last_token_uri_sync,
            last_metadata_sync: moralis_meta.common.last_metadata_sync,
            minter_address: moralis_meta.common.minter_address,
            possible_spam: moralis_meta.common.possible_spam,
        },
        chain: *chain,
        block_number_minted: moralis_meta.block_number_minted,
        block_number: transfer.block_number,
        contract_type: moralis_meta.contract_type,
        possible_phishing: false,
        uri_meta,
    };
    Ok(nft)
}

async fn mark_as_spam_and_build_empty_meta<T: NftListStorageOps + NftTransferHistoryStorageOps>(
    storage: &T,
    chain: &Chain,
    token_address_str: String,
    transfer: &NftTransferHistory,
    my_address: &str,
) -> MmResult<Nft, UpdateNftError> {
    storage
        .update_nft_spam_by_token_address(chain, token_address_str.clone(), true)
        .await?;
    storage
        .update_transfer_spam_by_token_address(chain, token_address_str, true)
        .await?;

    Ok(build_nft_with_empty_meta(BuildNftFields {
        token_address: transfer.common.token_address,
        token_id: transfer.common.token_id.clone(),
        amount: transfer.common.amount.clone(),
        owner_of: Address::from_str(my_address).map_to_mm(|e| UpdateNftError::InvalidHexString(e.to_string()))?,
        contract_type: transfer.contract_type,
        possible_spam: true,
        chain: transfer.chain,
        block_number: transfer.block_number,
    }))
}

/// `find_wallet_nft_amount` function returns NFT amount of cached NFT.
/// Note: in db **token_address** is kept in **lowercase**, because Moralis returns all addresses in lowercase.
pub(crate) async fn find_wallet_nft_amount(
    ctx: &MmArc,
    chain: &Chain,
    token_address: String,
    token_id: BigDecimal,
) -> MmResult<BigDecimal, GetNftInfoError> {
    let nft_ctx = NftCtx::from_ctx(ctx).map_err(GetNftInfoError::Internal)?;
    let _lock = nft_ctx.guard.lock().await;

    let storage = NftStorageBuilder::new(ctx).build()?;
    if !NftListStorageOps::is_initialized(&storage, chain).await? {
        NftListStorageOps::init(&storage, chain).await?;
    }
    let nft_meta = storage
        .get_nft(chain, token_address.to_lowercase(), token_id.clone())
        .await?
        .ok_or_else(|| GetNftInfoError::TokenNotFoundInWallet {
            token_address,
            token_id: token_id.to_string(),
        })?;
    Ok(nft_meta.common.amount)
}

async fn cache_nfts_from_moralis<T: NftListStorageOps + NftTransferHistoryStorageOps>(
    ctx: &MmArc,
    storage: &T,
    chain: &Chain,
    url: &Url,
    url_antispam: &Url,
) -> MmResult<Vec<Nft>, UpdateNftError> {
    let nft_list = get_moralis_nft_list(ctx, chain, url, url_antispam).await?;
    let last_scanned_block = NftTransferHistoryStorageOps::get_last_block_number(storage, chain)
        .await?
        .unwrap_or(0);
    storage
        .add_nfts_to_list(*chain, nft_list.clone(), last_scanned_block)
        .await?;
    Ok(nft_list)
}

/// `update_meta_in_transfers` function updates only transfers related to current nfts in wallet.
async fn update_meta_in_transfers<T>(storage: &T, chain: &Chain, nfts: Vec<Nft>) -> MmResult<(), UpdateNftError>
where
    T: NftListStorageOps + NftTransferHistoryStorageOps,
{
    for mut nft in nfts.into_iter() {
        update_transfer_meta_using_nft(storage, chain, &mut nft).await?;
    }
    Ok(())
}

/// `update_transfers_with_empty_meta` function updates empty metadata in transfers.
async fn update_transfers_with_empty_meta<T>(
    storage: &T,
    chain: &Chain,
    url: &Url,
    url_antispam: &Url,
) -> MmResult<(), UpdateNftError>
where
    T: NftListStorageOps + NftTransferHistoryStorageOps,
{
    let nft_token_addr_id = storage.get_transfers_with_empty_meta(*chain).await?;
    for addr_id_pair in nft_token_addr_id.into_iter() {
        let mut nft_meta = match get_moralis_metadata(
            addr_id_pair.token_address.clone(),
            addr_id_pair.token_id,
            chain,
            url,
            url_antispam,
        )
        .await
        {
            Ok(nft_meta) => nft_meta,
            Err(_) => {
                storage
                    .update_nft_spam_by_token_address(chain, addr_id_pair.token_address.clone(), true)
                    .await?;
                storage
                    .update_transfer_spam_by_token_address(chain, addr_id_pair.token_address, true)
                    .await?;
                continue;
            },
        };
        update_transfer_meta_using_nft(storage, chain, &mut nft_meta).await?;
    }
    Ok(())
}

/// `contains_disallowed_scheme` function checks if the text contains some link.
fn contains_disallowed_url(text: &str) -> Result<bool, regex::Error> {
    let url_regex = Regex::new(
        r"(?:(?:https?|ftp|file|[^:\s]+:)/?|[^:\s]+:/|\b(?:[a-z\d]+\.))(?:(?:[^\s()<>]+|\((?:[^\s()<>]+|(?:\([^\s()<>]+\)))?\))+(?:\((?:[^\s()<>]+|(?:\(?:[^\s()<>]+\)))?\)|[^\s`!()\[\]{};:'.,<>?«»“”‘’]))?",
    )?;
    Ok(url_regex.is_match(text))
}

/// `process_text_for_spam_link` checks if the text contains any links and optionally redacts it.
/// It doesn't matter if the link is valid or not, as this is a spam check.
/// If text contains some link, then function returns `true`.
fn process_text_for_spam_link(text: &mut Option<String>, redact: bool) -> Result<bool, regex::Error> {
    match text {
        Some(s) if contains_disallowed_url(s)? => {
            if redact {
                *text = Some("URL redacted for user protection".to_string());
            }
            Ok(true)
        },
        _ => Ok(false),
    }
}

/// `protect_from_history_spam_links` function checks and redact spam in `NftTransferHistory`.
///
/// `collection_name` and `token_name` in `NftTransferHistory` shouldn't contain any links,
/// they must be just an arbitrary text, which represents NFT names.
fn protect_from_history_spam_links(
    transfer: &mut NftTransferHistory,
    redact: bool,
) -> MmResult<(), ProtectFromSpamError> {
    let collection_name_spam = process_text_for_spam_link(&mut transfer.collection_name, redact)?;
    let token_name_spam = process_text_for_spam_link(&mut transfer.token_name, redact)?;

    if collection_name_spam || token_name_spam {
        transfer.common.possible_spam = true;
    }
    Ok(())
}

/// `protect_from_nft_spam_links` function checks and optionally redacts spam links in `Nft`.
///
/// `collection_name` and `token_name` in `Nft` shouldn't contain any links,
/// they must be just an arbitrary text, which represents NFT names.
/// `symbol` also must be a text or sign that represents a symbol.
/// This function also checks `metadata` field for spam.
fn protect_from_nft_spam_links(nft: &mut Nft, redact: bool) -> MmResult<(), ProtectFromSpamError> {
    let collection_name_spam = process_text_for_spam_link(&mut nft.common.collection_name, redact)?;
    let symbol_spam = process_text_for_spam_link(&mut nft.common.symbol, redact)?;
    let token_name_spam = process_text_for_spam_link(&mut nft.uri_meta.token_name, redact)?;
    let meta_spam = process_metadata_for_spam_link(nft, redact)?;

    if collection_name_spam || symbol_spam || token_name_spam || meta_spam {
        nft.common.possible_spam = true;
    }
    Ok(())
}

/// The `process_metadata_for_spam_link` function checks and optionally redacts spam link in the `metadata` field of `Nft`.
///
/// **note:** `token_name` is usually called `name` in `metadata`.
fn process_metadata_for_spam_link(nft: &mut Nft, redact: bool) -> MmResult<bool, ProtectFromSpamError> {
    if let Some(Ok(mut metadata)) = nft
        .common
        .metadata
        .as_ref()
        .map(|t| serde_json::from_str::<serde_json::Map<String, Json>>(t))
    {
        let spam_detected = process_metadata_field(&mut metadata, "name", redact)?;
        if redact && spam_detected {
            nft.common.metadata = Some(serde_json::to_string(&metadata)?);
        }
        return Ok(spam_detected);
    }
    Ok(false)
}

/// The `process_metadata_field` function scans a specified field in a JSON metadata object for potential spam.
///
/// This function checks the provided `metadata` map for a field matching the `field` parameter.
/// If this field is found and its value contains some link, it's considered to contain spam.
/// Depending on the `redact` flag, it will either redact the spam link or leave it as it is.
/// The function returns `true` if it detected a spam link, or `false` otherwise.
fn process_metadata_field(
    metadata: &mut serde_json::Map<String, Json>,
    field: &str,
    redact: bool,
) -> MmResult<bool, ProtectFromSpamError> {
    match metadata.get(field).and_then(|v| v.as_str()) {
        Some(text) if contains_disallowed_url(text)? => {
            if redact {
                metadata.insert(
                    field.to_string(),
                    serde_json::Value::String("URL redacted for user protection".to_string()),
                );
            }
            Ok(true)
        },
        _ => Ok(false),
    }
}

async fn build_nft_from_moralis(
    chain: Chain,
    nft_moralis: NftFromMoralis,
    contract_type: ContractType,
    url_antispam: &Url,
) -> Nft {
    let token_uri = check_moralis_ipfs_bafy(nft_moralis.common.token_uri.as_deref());
    let uri_meta = get_uri_meta(
        token_uri.as_deref(),
        nft_moralis.common.metadata.as_deref(),
        url_antispam,
    )
    .await;
    let token_domain = get_domain_from_url(token_uri.as_deref());
    Nft {
        common: NftCommon {
            token_address: nft_moralis.common.token_address,
            token_id: nft_moralis.common.token_id,
            amount: nft_moralis.common.amount,
            owner_of: nft_moralis.common.owner_of,
            token_hash: nft_moralis.common.token_hash,
            collection_name: nft_moralis.common.collection_name,
            symbol: nft_moralis.common.symbol,
            token_uri,
            token_domain,
            metadata: nft_moralis.common.metadata,
            last_token_uri_sync: nft_moralis.common.last_token_uri_sync,
            last_metadata_sync: nft_moralis.common.last_metadata_sync,
            minter_address: nft_moralis.common.minter_address,
            possible_spam: nft_moralis.common.possible_spam,
        },
        chain,
        block_number_minted: nft_moralis.block_number_minted.map(|v| v.0),
        block_number: *nft_moralis.block_number,
        contract_type,
        possible_phishing: false,
        uri_meta,
    }
}

#[inline(always)]
pub(crate) fn get_domain_from_url(url: Option<&str>) -> Option<String> {
    url.and_then(|uri| Url::parse(uri).ok())
        .and_then(|url| url.domain().map(String::from))
}<|MERGE_RESOLUTION|>--- conflicted
+++ resolved
@@ -36,7 +36,7 @@
 use mm2_net::native_http::send_request_to_uri;
 
 #[cfg(target_arch = "wasm32")]
-use mm2_net::wasm_http::send_request_to_uri;
+use mm2_net::wasm::http::send_request_to_uri;
 
 const MORALIS_API_ENDPOINT: &str = "api/v2";
 /// query parameters for moralis request: The format of the token ID
@@ -721,60 +721,6 @@
     }
 }
 
-<<<<<<< HEAD
-#[cfg(not(target_arch = "wasm32"))]
-async fn send_request_to_uri(uri: &str) -> MmResult<Json, GetInfoFromUriError> {
-    use http::header::HeaderValue;
-    use mm2_net::transport::slurp_req_body;
-
-    let request = http::Request::builder()
-        .method("GET")
-        .uri(uri)
-        .header(ACCEPT, HeaderValue::from_static(APPLICATION_JSON))
-        .body(hyper::Body::from(""))?;
-
-    let (status, _header, body) = slurp_req_body(request).await?;
-    if !status.is_success() {
-        return Err(MmError::new(GetInfoFromUriError::Transport(format!(
-            "Response !200 from {}: {}, {}",
-            uri, status, body
-        ))));
-    }
-    Ok(body)
-}
-
-#[cfg(target_arch = "wasm32")]
-async fn send_request_to_uri(uri: &str) -> MmResult<Json, GetInfoFromUriError> {
-    use mm2_net::wasm::http::FetchRequest;
-
-    macro_rules! try_or {
-        ($exp:expr, $errtype:ident) => {
-            match $exp {
-                Ok(x) => x,
-                Err(e) => return Err(MmError::new(GetInfoFromUriError::$errtype(ERRL!("{:?}", e)))),
-            }
-        };
-    }
-
-    let result = FetchRequest::get(uri)
-        .header(ACCEPT.as_str(), APPLICATION_JSON)
-        .request_str()
-        .await;
-    let (status_code, response_str) = try_or!(result, Transport);
-    if !status_code.is_success() {
-        return Err(MmError::new(GetInfoFromUriError::Transport(ERRL!(
-            "!200: {}, {}",
-            status_code,
-            response_str
-        ))));
-    }
-
-    let response: Json = try_or!(serde_json::from_str(&response_str), InvalidResponse);
-    Ok(response)
-}
-
-=======
->>>>>>> a207ea8c
 /// `check_moralis_ipfs_bafy` inspects a given token URI and modifies it if certain conditions are met.
 ///
 /// It checks if the URI points to the Moralis IPFS domain `"ipfs.moralis.io"` and starts with a specific path prefix `"/ipfs/bafy"`.
