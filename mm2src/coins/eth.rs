--- conflicted
+++ resolved
@@ -1648,80 +1648,9 @@
                     None => None,
                 };
 
-<<<<<<< HEAD
-    /// Estimates how much gas is necessary to allow the contract call to complete.
-    /// `contract_addr` can be a ERC20 token address or any other contract address.
-    ///
-    /// # Important
-    ///
-    /// Don't use this method to estimate gas for a withdrawal of `ETH` coin.
-    /// For more details, see `withdraw_impl`.
-    ///
-    /// Also, note that the contract call has to be initiated by my wallet address,
-    /// because [`CallRequest::from`] is set to [`EthCoinImpl::my_address`].
-    fn estimate_gas_for_contract_call(&self, contract_addr: Address, call_data: Bytes) -> Web3RpcFut<U256> {
-        let coin = self.clone();
-        Box::new(coin.get_gas_price().and_then(move |gas_price| {
-            let eth_value = U256::zero();
-            let estimate_gas_req = CallRequest {
-                value: Some(eth_value),
-                data: Some(call_data),
-                from: Some(coin.my_address),
-                to: contract_addr,
-                gas: None,
-                // gas price must be supplied because some smart contracts base their
-                // logic on gas price, e.g. TUSD: https://github.com/KomodoPlatform/atomicDEX-API/issues/643
-                gas_price: Some(gas_price),
-            };
-            coin.estimate_gas(estimate_gas_req).map_to_mm_fut(Web3RpcError::from)
-        }))
-    }
-
-    fn eth_balance(&self) -> BalanceFut<U256> {
-        Box::new(
-            self.web3
-                .eth()
-                .balance(self.my_address, Some(BlockNumber::Latest))
-                .map_to_mm_fut(BalanceError::from),
-        )
-    }
-
-    fn call_request(
-        &self,
-        to: Address,
-        value: Option<U256>,
-        data: Option<Bytes>,
-    ) -> impl Future<Item = Bytes, Error = web3::Error> {
-        let request = CallRequest {
-            from: Some(self.my_address),
-            to,
-            gas: None,
-            gas_price: None,
-            value,
-            data,
-        };
-        //info!("eth_call: request is: {:?}", request);
-        self.web3.eth().call(request, Some(BlockNumber::Latest))
-    }
-
-    fn allowance(&self, spender: Address) -> Web3RpcFut<U256> {
-        let coin = self.clone();
-        let fut = async move {
-            match coin.coin_type {
-                EthCoinType::Eth => MmError::err(Web3RpcError::Internal(
-                    "'allowance' must not be called for ETH coin".to_owned(),
-                )),
-                EthCoinType::Erc20 { ref token_addr, .. } => {
-                    let function = ERC20_CONTRACT.function("allowance")?;
-                    let data = function.encode_input(&[Token::Address(coin.my_address), Token::Address(spender)])?;
-
-                    let res = coin.call_request(*token_addr, None, Some(data.into())).compat().await?;
-                    let decoded = function.decode_output(&res.0)?;
-=======
                 let total_amount: BigDecimal = u256_to_big_decimal(call_data.value, 18).unwrap();
                 let mut received_by_me = 0.into();
                 let mut spent_by_me = 0.into();
->>>>>>> 4ac9118b
 
                 if call_data.from == self.my_address {
                     // ETH transfer is actually happening only if no error occurred
@@ -2509,7 +2438,7 @@
             value,
             data,
         };
-
+        //info!("eth_call: request is: {:?}", request);
         self.web3.eth().call(request, Some(BlockNumber::Latest))
     }
 
@@ -3188,13 +3117,8 @@
     Ok(try_s!(SignedEthTx::new(unverified)))
 }
 
-<<<<<<< HEAD
-#[derive(Deserialize, Debug)]
-struct GasStationData {
-=======
 #[derive(Deserialize, Debug, Serialize)]
 pub struct GasStationData {
->>>>>>> 4ac9118b
     // matic gas station average fees is named standard, using alias to support both format.
     #[serde(alias = "average", alias = "standard")]
     average: f64,
