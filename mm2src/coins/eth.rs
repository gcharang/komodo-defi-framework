--- conflicted
+++ resolved
@@ -930,7 +930,6 @@
         Ok(format!("{:#02x}", addr))
     }
 
-<<<<<<< HEAD
     fn derive_address_from_ec_pubkey(&self, pubkey: &EcPubkey) -> Result<String, String> {
         match pubkey.curve_type {
             CurveType::SECP256K1 => {
@@ -944,10 +943,10 @@
     fn tx_hash_to_string(&self, hash: &[u8]) -> String {
         let hash = H256::from(hash);
         format!("{:#02x}", hash)
-=======
+    }
+
     fn display_priv_key(&self) -> String {
         format!("{:#02x}", self.key_pair.secret())
->>>>>>> a2d3c9a3
     }
 }
 
