--- conflicted
+++ resolved
@@ -77,18 +77,13 @@
 impl Deref for EthCoin {type Target = EthCoinImpl; fn deref (&self) -> &EthCoinImpl {&*self.0}}
 
 impl SwapOps for EthCoin {
-<<<<<<< HEAD
-    fn send_buyer_fee(&self, fee_addr: &[u8], amount: u64) -> TransactionFut {
+    fn send_taker_fee(&self, fee_addr: &[u8], amount: u64) -> TransactionFut {
         let address = try_fus!(addr_from_raw_pubkey(fee_addr));
 
         Box::new(self.send_to_address(
             address,
             u256_denominate_from_satoshis(amount, self.decimals),
         ).map(|tx| TransactionEnum::Eth(tx)))
-=======
-    fn send_taker_fee(&self, fee_addr: &[u8], amount: f64) -> TransactionFut {
-        unimplemented!();
->>>>>>> 3f903f88
     }
 
     fn send_maker_payment(
@@ -131,18 +126,13 @@
 
     fn send_maker_spends_taker_payment(
         &self,
-<<<<<<< HEAD
-        buyer_payment_tx: TransactionEnum,
-        _b_priv_0: &[u8],
-=======
         taker_payment_tx: TransactionEnum,
         b_priv_0: &[u8],
->>>>>>> 3f903f88
         b_priv_n: &[u8],
         taker_addr: &[u8],
         amount: u64
     ) -> TransactionFut {
-        let tx = match buyer_payment_tx {
+        let tx = match taker_payment_tx {
             TransactionEnum::Eth(t) => t,
             _ => panic!(),
         };
@@ -152,18 +142,13 @@
 
     fn send_taker_spends_maker_payment(
         &self,
-<<<<<<< HEAD
-        seller_payment_tx: TransactionEnum,
+        maker_payment_tx: TransactionEnum,
         _a_priv_0: &[u8],
-=======
-        maker_payment_tx: TransactionEnum,
-        a_priv_0: &[u8],
->>>>>>> 3f903f88
         b_priv_n: &[u8],
         maker_addr: &[u8],
         amount: u64
     ) -> TransactionFut {
-        let tx = match seller_payment_tx {
+        let tx = match maker_payment_tx {
             TransactionEnum::Eth(t) => t,
             _ => panic!(),
         };
@@ -442,7 +427,7 @@
     }));
 
     let pubkey = hex::decode("02031d4256c4bc9f99ac88bf3dba21773132281f65f9bf23a59928bce08961e2f3").unwrap();
-    let res = coin.send_seller_payment(
+    let res = coin.send_taker_payment(
         (now_ms() / 1000) as u32 + 1000,
         &[0],
         &[0],
@@ -458,7 +443,7 @@
 
     log!([eth.hash()]);
 
-    let refund = coin.send_buyer_spends_seller_payment(
+    let refund = coin.send_taker_spends_maker_payment(
         TransactionEnum::Eth(eth),
         &[0],
         &secret_hex,
@@ -494,7 +479,7 @@
     }));
 
     let pubkey = hex::decode("02031d4256c4bc9f99ac88bf3dba21773132281f65f9bf23a59928bce08961e2f3").unwrap();
-    let res = coin.send_seller_payment(
+    let res = coin.send_maker_payment(
         (now_ms() / 1000) as u32 + 1000,
         &[0],
         &[0],
@@ -510,7 +495,7 @@
 
     log!([eth.hash()]);
 
-    let refund = coin.send_buyer_spends_seller_payment(
+    let refund = coin.send_taker_spends_maker_payment(
         TransactionEnum::Eth(eth),
         &[0],
         &secret_hex,
@@ -566,7 +551,7 @@
     }));
 
     let pubkey = hex::decode("02031d4256c4bc9f99ac88bf3dba21773132281f65f9bf23a59928bce08961e2f3").unwrap();
-    let res = coin.send_buyer_fee(&pubkey, 1000).wait().unwrap();
+    let res = coin.send_taker_fee(&pubkey, 1000).wait().unwrap();
 
     let eth: SignedEthTransaction = match res {
         TransactionEnum::Eth(t) => t,
@@ -596,7 +581,7 @@
     }));
 
     let pubkey = hex::decode("02031d4256c4bc9f99ac88bf3dba21773132281f65f9bf23a59928bce08961e2f3").unwrap();
-    let res = coin.send_buyer_fee(&pubkey, 1000).wait().unwrap();
+    let res = coin.send_taker_fee(&pubkey, 1000).wait().unwrap();
 
     let eth: SignedEthTransaction = match res {
         TransactionEnum::Eth(t) => t,
