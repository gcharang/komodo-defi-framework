/******************************************************************************
 * Copyright © 2014-2019 The SuperNET Developers.                             *
 *                                                                            *
 * See the AUTHORS, DEVELOPER-AGREEMENT and LICENSE files at                  *
 * the top-level directory of this distribution for the individual copyright  *
 * holder information and the developer policies on copyright and licensing.  *
 *                                                                            *
 * Unless otherwise agreed in a custom licensing agreement, no part of the    *
 * SuperNET software, including this file may be copied, modified, propagated *
 * or distributed except according to the terms contained in the LICENSE file *
 *                                                                            *
 * Removal or modification of this copyright notice is prohibited.            *
 *                                                                            *
 ******************************************************************************/

//
//  lp_ordermatch.rs
//  marketmaker
//
#![allow(uncommon_codepoints)]
#![cfg_attr(not(feature = "native"), allow(dead_code))]

use bigdecimal::BigDecimal;
use bitcrypto::sha256;
<<<<<<< HEAD
use coins::{BalanceUpdateEventHandler, lp_coinfindᵃ, MmCoinEnum, TradeInfo};
use coins::utxo::{compressed_pub_key_from_priv_raw, ChecksumType};
use common::{bits256, json_dir_entries, now_ms, new_uuid, remove_file, rpc_response, rpc_err_response, write, HyRes};
use common::executor::{spawn, Timer};
use common::mm_ctx::{from_ctx, MmArc, MmWeak, P2PCommand};
use common::mm_number::{
    from_dec_to_ratio, from_ratio_to_dec,
    BigInt, Fraction, MmNumber, Sign,
};
use futures::{
    compat::Future01CompatExt,
    sink::SinkExt,
};
use gstuff::slurp;
use http::Response;
use keys::{Public, Signature};
use mm2_libp2p::{SignedMessage, encode_and_sign, decode_signed};
#[cfg(test)]
use mocktopus::macros::*;
=======
use coins::utxo::{compressed_pub_key_from_priv_raw, ChecksumType};
use coins::{lp_coinfindᵃ, MmCoinEnum};
use common::executor::{spawn, Timer};
use common::mm_ctx::{from_ctx, MmArc, MmWeak};
use common::mm_number::{from_dec_to_ratio, from_ratio_to_dec, Fraction, MmNumber};
use common::{bits256, json_dir_entries, new_uuid, now_ms, remove_file, rpc_err_response, rpc_response, write, HyRes};
use futures::compat::Future01CompatExt;
use gstuff::slurp;
use http::Response;
use keys::{Public, Signature};
#[cfg(test)] use mocktopus::macros::*;
>>>>>>> 8a284f02
use num_rational::BigRational;
use num_traits::cast::ToPrimitive;
use num_traits::identities::Zero;
use primitives::hash::H256;
use rpc::v1::types::H256 as H256Json;
use serde_json::{self as json, Value as Json};
use std::collections::hash_map::{Entry, HashMap};
use std::collections::HashSet;
use std::fmt;
use std::fs::DirEntry;
use std::path::PathBuf;
use std::sync::{Arc, Mutex};
use uuid::Uuid;

<<<<<<< HEAD
use crate::mm2::{
    gossipsub::{GossipsubEventHandler, pub_sub_topic, TopicPrefix, TOPIC_SEPARATOR},
    lp_swap::{check_balance_for_maker_swap, check_balance_for_taker_swap, get_locked_amount, is_pubkey_banned,
              lp_atomic_locktime, run_maker_swap, run_taker_swap,
              AtomicLocktimeVersion, MakerSwap, RunMakerSwapInput, RunTakerSwapInput, SwapConfirmationsSettings, TakerSwap,
    }
};
=======
use crate::mm2::lp_swap::{check_balance_for_maker_swap, check_balance_for_taker_swap, get_locked_amount,
                          is_pubkey_banned, lp_atomic_locktime, run_maker_swap, run_taker_swap, AtomicLocktimeVersion,
                          MakerSwap, RunMakerSwapInput, RunTakerSwapInput, SwapConfirmationsSettings, TakerSwap};
>>>>>>> 8a284f02

pub const ORDERBOOK_PREFIX: TopicPrefix = "orbk";

impl From<(new_protocol::MakerOrderCreated, Vec<u8>, String, String)> for PricePingRequest {
    fn from(tuple: (new_protocol::MakerOrderCreated, Vec<u8>, String, String)) -> PricePingRequest {
        let (order, initial_message, pubsecp, peer_id) = tuple;
        PricePingRequest {
            method: "".to_string(),
            pubkey: "".to_string(),
            base: order.base,
            rel: order.rel,
            price: order.price.to_decimal(),
            price_rat: Some(order.price),
            price64: "".to_string(),
            timestamp: now_ms() / 1000,
            pubsecp,
            sig: "".to_string(),
            balance: order.max_volume.to_decimal(),
            balance_rat: Some(order.max_volume.into()),
            uuid: Some(order.uuid.into()),
            peer_id,
            initial_message,
        }
    }
}

fn insert_or_update_order(ctx: &MmArc, req: PricePingRequest, uuid: Uuid) {
    let ordermatch_ctx: Arc<OrdermatchContext> = OrdermatchContext::from_ctx(&ctx).unwrap();
    let mut orderbook = ordermatch_ctx.orderbook.lock().unwrap();
    match orderbook.entry((req.base.clone(), req.rel.clone())) {
        Entry::Vacant(pair_orders) => if req.balance > 0.into() && req.price > 0.into() {
            let mut orders = HashMap::new();
            orders.insert(uuid, req);
            pair_orders.insert(orders);
        },
        Entry::Occupied(mut pair_orders) => {
            match pair_orders.get_mut().entry(uuid) {
                Entry::Vacant(order) => if req.balance > 0.into() && req.price > 0.into() {
                    order.insert(req);
                },
                Entry::Occupied(mut order) => if req.balance > 0.into() {
                    order.insert(req);
                } else {
                    order.remove();
                },
            }
        }
    }
}

fn delete_order(ctx: &MmArc, uuid: Uuid) {
    let ordermatch_ctx: Arc<OrdermatchContext> = OrdermatchContext::from_ctx(&ctx).unwrap();
    let mut orderbook = ordermatch_ctx.orderbook.lock().unwrap();
    for (_, orders) in orderbook.iter_mut() {
        orders.remove(&uuid);
    }
}

pub async fn process_msg(ctx: MmArc, from_peer: String, msg: &[u8]) {
    match decode_signed::<new_protocol::OrdermatchMessage>(msg) {
        Ok(s) => {
            let (pubkey, sig, message) = s.into();
            match message {
                new_protocol::OrdermatchMessage::MakerOrderCreated(created_msg) => {
                    let req: PricePingRequest = (
                        created_msg,
                        msg.to_vec(),
                        hex::encode(pubkey.to_bytes().as_slice()),
                        from_peer
                    ).into();
                    let uuid = req.uuid.unwrap();
                    insert_or_update_order(&ctx, req, uuid);
                },
                new_protocol::OrdermatchMessage::TakerRequest(taker_request) => {
                    process_taker_request(ctx, taker_request.into());
                },
                new_protocol::OrdermatchMessage::MakerReserved(maker_reserved) => {
                    process_maker_reserved(ctx, maker_reserved.into());
                },
                new_protocol::OrdermatchMessage::TakerConnect(taker_connect) => {
                    process_taker_connect(ctx, taker_connect.into());
                },
                new_protocol::OrdermatchMessage::MakerConnected(maker_connected) => {
                    process_maker_connected(ctx, maker_connected.into());
                },
                new_protocol::OrdermatchMessage::MakerOrderCancelled(cancelled_msg) => {
                    delete_order(&ctx, cancelled_msg.uuid.into());
                },
                _ => unimplemented!(),
            }
        },
        Err(e) => println!("Error {} while decoding signed message", e),
    };
}

fn alb_ordered_pair(base: &str, rel: &str) -> String {
    let (first, second) = if base < rel {
        (base, rel)
    } else {
        (rel, base)
    };
    let mut res = first.to_owned();
    res.push(':');
    res.push_str(second);
    res
}

fn orderbook_topic(base: &str, rel: &str) -> String {
    pub_sub_topic(ORDERBOOK_PREFIX, &alb_ordered_pair(base, rel))
}

#[test]
fn test_alb_ordered_pair() {
    assert_eq!("BTC:KMD", alb_ordered_pair("KMD", "BTC"));
    assert_eq!("BTCH:KMD", alb_ordered_pair("KMD", "BTCH"));
    assert_eq!("KMD:QTUM", alb_ordered_pair("QTUM", "KMD"));
}

fn parse_orderbook_pair_from_topic(topic: &str) -> Option<(&str, &str)> {
    let mut split = topic.split(|maybe_sep| maybe_sep == TOPIC_SEPARATOR);
    match split.next() {
        Some(ORDERBOOK_PREFIX) => match split.next() {
            Some(maybe_pair) => {
                let colon = maybe_pair.find(|maybe_colon| maybe_colon == ':');
                match colon {
                    Some(index) => if index + 1 < maybe_pair.len() {
                        Some((&maybe_pair[..index], &maybe_pair[index+1..]))
                    } else {
                        None
                    },
                    None => None,
                }
            },
            None => None,
        },
        _ => None,
    }
}

#[test]
fn test_parse_orderbook_pair_from_topic() {
    assert_eq!(Some(("BTC", "KMD")), parse_orderbook_pair_from_topic("orbk/BTC:KMD"));
    assert_eq!(None, parse_orderbook_pair_from_topic("orbk/BTC:"));
}

#[derive(Clone)]
pub struct OrdermatchP2PConnector {
    pub ctx: MmArc,
}

impl OrdermatchEventHandler for OrdermatchP2PConnector {
    fn maker_order_created(&self, order: &MakerOrder) {
        let ctx = self.ctx.clone();
        let topic = orderbook_topic(&order.base, &order.rel);
        let message = new_protocol::MakerOrderCreated {
            uuid: order.uuid.into(),
            base: order.base.clone(),
            rel: order.rel.clone(),
            price: order.price.clone(),
            max_volume: order.max_base_vol.clone(),
            min_volume: order.min_base_vol.clone(),
            conf_settings: order.conf_settings.unwrap(),
        };

        spawn(async move {
            ctx.subscribe_to_p2p_topic(topic.clone()).await;
            let key_pair = ctx.secp256k1_key_pair.or(&&|| panic!());
            let encoded_msg = encode_and_sign(&message, &*key_pair.private().secret).unwrap();
            let peer = ctx.peer_id.or(&&|| panic!()).clone();
            let price_ping_req: PricePingRequest = (message.clone(), encoded_msg.clone(), hex::encode(&**key_pair.public()), peer).into();
            let uuid = price_ping_req.uuid.unwrap();
            insert_or_update_order(&ctx, price_ping_req, uuid);
            ctx.broadcast_p2p_msg(topic, encoded_msg);
        });
    }

    fn maker_order_updated(&self, order: &MakerOrder) {
        let ctx = self.ctx.clone();
        let topic = orderbook_topic(&order.base, &order.rel);
        spawn(async move {
            ctx.subscribe_to_p2p_topic(topic).await;
            if let Err(e) = broadcast_my_maker_orders(&ctx).await {
                ctx.log.log("", &[&"broadcast_my_maker_orders"], &format!("error {}", e));
            };
        });
    }

    fn maker_order_cancelled(&self, order: &MakerOrder) {
        let message = new_protocol::OrdermatchMessage::MakerOrderCancelled(new_protocol::MakerOrderCancelled {
            uuid: order.uuid.into(),
        });
        broadcast_ordermatch_message(&self.ctx, orderbook_topic(&order.base, &order.rel), message);
    }
}

impl GossipsubEventHandler for OrdermatchP2PConnector {
    fn peer_subscribed(&self, peer: &str, topic: &str) {
        let pair = match parse_orderbook_pair_from_topic(topic) {
            Some(p) => p,
            None => return,
        };
        let ordermatch_ctx = unwrap!(OrdermatchContext::from_ctx(&self.ctx));
        let orderbook = ordermatch_ctx.orderbook.lock().unwrap();
        log!("Orderbook] " [orderbook]);
        let mut messages = vec![];
        if let Some(orders) = orderbook.get(&(pair.0.to_owned(), pair.1.to_owned())) {
            for (_, order) in orders.iter() {
                messages.push((topic.to_owned(), order.initial_message.clone()));
            }
        }

        if let Some(orders) = orderbook.get(&(pair.1.to_owned(), pair.0.to_owned())) {
            for (_, order) in orders.iter() {
                messages.push((topic.to_owned(), order.initial_message.clone()));
            }
        }
        let peers = vec![peer.to_owned()];
        let mut tx = self.ctx.gossip_sub_cmd_queue.or(&|| panic!()).clone();
        spawn(async move {
            tx.send(P2PCommand::SendToPeers(messages, peers)).await.unwrap();
        });
    }

    fn message_received(&self, peer: String, topics: &[&str], msg: &[u8]) {
        for topic in topics.iter() {
            if let Some(pair) = parse_orderbook_pair_from_topic(topic) {
                let ctx = self.ctx.clone();
                let msg = msg.to_owned();
                let peer_clone = peer.clone();
                spawn(async move {
                    process_msg(ctx, peer_clone, &msg).await;
                });
            }
        }
    }

    fn peer_disconnected(&self, peer: &str) {
        let ordermatch_ctx = unwrap!(OrdermatchContext::from_ctx(&self.ctx));
        let mut orderbook = ordermatch_ctx.orderbook.lock().unwrap();
        orderbook.iter_mut().for_each(|(pair, orders)| orders.retain(|_, order| order.peer_id != peer));
    }
}

pub struct OrdermatchDBConnector {
    ctx: MmArc,
}

impl OrdermatchEventHandler for OrdermatchDBConnector {
    fn maker_order_created(&self, order: &MakerOrder) {
        save_my_maker_order(&self.ctx, order);
    }

    fn maker_order_updated(&self, order: &MakerOrder) {
        save_my_maker_order(&self.ctx, order);
    }

    fn maker_order_cancelled(&self, order: &MakerOrder) {
        delete_my_maker_order(&self.ctx, order);
    }
}

pub struct BalanceUpdateOrdermatchHandler {
    ctx: MmArc,
}

impl BalanceUpdateOrdermatchHandler {
    pub fn new(ctx: MmArc) -> Self {
        BalanceUpdateOrdermatchHandler {
            ctx
        }
    }
}

impl BalanceUpdateEventHandler for BalanceUpdateOrdermatchHandler {
    fn balance_updated(&self, ticker: &str, new_balance: &BigDecimal) {
        let new_balance = MmNumber::from(new_balance.clone());
        let ordermatch_ctx = unwrap!(OrdermatchContext::from_ctx(&self.ctx));
        let mut maker_orders = ordermatch_ctx.my_maker_orders.lock().unwrap();
        *maker_orders = maker_orders.drain().filter_map(|(uuid, mut order)| {
            if order.base == *ticker {
                if new_balance < MmNumber::from(MIN_TRADING_VOL) {
                    order.max_base_vol = 0.into();
                    ordermatch_ctx.maker_order_cancelled(&order);
                    None
                } else {
                    if new_balance < order.max_base_vol {
                        order.max_base_vol = new_balance.clone();
                        ordermatch_ctx.maker_order_updated(&order);
                        Some((uuid, order))
                    } else {
                        Some((uuid, order))
                    }
                }
            } else {
                Some((uuid, order))
            }
        }).collect();
    }
}

#[cfg(test)]
#[cfg(feature = "native")]
#[path = "ordermatch_tests.rs"]
mod ordermatch_tests;

const MIN_TRADING_VOL: &str = "0.00777";

#[derive(Clone, Debug, Deserialize, Serialize)]
pub enum TakerAction {
    Buy,
    Sell,
}

#[derive(Clone, Copy, Debug, Deserialize, Serialize)]
pub struct OrderConfirmationsSettings {
    pub base_confs: u64,
    pub base_nota: bool,
    pub rel_confs: u64,
    pub rel_nota: bool,
}

impl OrderConfirmationsSettings {
    pub fn reversed(&self) -> OrderConfirmationsSettings {
        OrderConfirmationsSettings {
            base_confs: self.rel_confs,
            base_nota: self.rel_nota,
            rel_confs: self.base_confs,
            rel_nota: self.base_nota,
        }
    }
}

#[derive(Clone, Debug, Deserialize, Serialize)]
pub struct TakerRequest {
    base: String,
    rel: String,
    base_amount: BigDecimal,
    base_amount_rat: Option<BigRational>,
    rel_amount: BigDecimal,
    rel_amount_rat: Option<BigRational>,
    action: TakerAction,
    uuid: Uuid,
    method: String,
    sender_pubkey: H256Json,
    dest_pub_key: H256Json,
    #[serde(default)]
    match_by: MatchBy,
    conf_settings: Option<OrderConfirmationsSettings>,
}

impl From<new_protocol::TakerRequest> for TakerRequest {
    fn from(message: new_protocol::TakerRequest) -> TakerRequest {
        TakerRequest {
            base: message.base,
            rel: message.rel,
            base_amount: message.base_amount.to_decimal(),
            base_amount_rat: Some(message.base_amount.into()),
            rel_amount: message.rel_amount.to_decimal(),
            rel_amount_rat: Some(message.rel_amount.into()),
            action: message.action,
            uuid: message.uuid.into(),
            method: "".to_string(),
            sender_pubkey: Default::default(),
            dest_pub_key: Default::default(),
            match_by: message.match_by.into(),
            conf_settings: Some(message.conf_settings),
        }
    }
}

impl Into<new_protocol::OrdermatchMessage> for TakerRequest {
    fn into(self) -> new_protocol::OrdermatchMessage {
        new_protocol::OrdermatchMessage::TakerRequest(new_protocol::TakerRequest {
            base_amount: self.get_base_amount(),
            rel_amount: self.get_rel_amount(),
            base: self.base,
            rel: self.rel,
            action: self.action,
            uuid: self.uuid.into(),
            match_by: self.match_by.into(),
            conf_settings: self.conf_settings.unwrap(),
        })
    }
}

impl TakerRequest {
    fn get_base_amount(&self) -> MmNumber {
        match &self.base_amount_rat {
            Some(r) => r.clone().into(),
            None => self.base_amount.clone().into(),
        }
    }

    fn get_rel_amount(&self) -> MmNumber {
        match &self.rel_amount_rat {
            Some(r) => r.clone().into(),
            None => self.rel_amount.clone().into(),
        }
    }
}

struct TakerRequestBuilder {
    base: String,
    rel: String,
    base_amount: MmNumber,
    rel_amount: MmNumber,
    sender_pubkey: H256Json,
    action: TakerAction,
    match_by: MatchBy,
    conf_settings: Option<OrderConfirmationsSettings>,
}

impl Default for TakerRequestBuilder {
    fn default() -> Self {
        TakerRequestBuilder {
            base: "".into(),
            rel: "".into(),
            base_amount: 0.into(),
            rel_amount: 0.into(),
            sender_pubkey: H256Json::default(),
            action: TakerAction::Buy,
            match_by: MatchBy::Any,
            conf_settings: None,
        }
    }
}

enum TakerRequestBuildError {
    BaseCoinEmpty,
    RelCoinEmpty,
    BaseEqualRel,
    /// Base amount too low with threshold
    BaseAmountTooLow {
        actual: MmNumber,
        threshold: MmNumber,
    },
    /// Rel amount too low with threshold
    RelAmountTooLow {
        actual: MmNumber,
        threshold: MmNumber,
    },
    SenderPubkeyIsZero,
    ConfsSettingsNotSet,
}

impl fmt::Display for TakerRequestBuildError {
    fn fmt(&self, f: &mut fmt::Formatter<'_>) -> fmt::Result {
        match self {
            TakerRequestBuildError::BaseCoinEmpty => write!(f, "Base coin can not be empty"),
            TakerRequestBuildError::RelCoinEmpty => write!(f, "Rel coin can not be empty"),
            TakerRequestBuildError::BaseEqualRel => write!(f, "Rel coin can not be same as base"),
            TakerRequestBuildError::BaseAmountTooLow { actual, threshold } => write!(
                f,
                "Base amount {} is too low, required: {}",
                actual.to_decimal(),
                threshold.to_decimal()
            ),
            TakerRequestBuildError::RelAmountTooLow { actual, threshold } => write!(
                f,
                "Rel amount {} is too low, required: {}",
                actual.to_decimal(),
                threshold.to_decimal()
            ),
            TakerRequestBuildError::SenderPubkeyIsZero => write!(f, "Sender pubkey can not be zero"),
            TakerRequestBuildError::ConfsSettingsNotSet => write!(f, "Confirmation settings must be set"),
        }
    }
}

impl TakerRequestBuilder {
    fn with_base_coin(mut self, ticker: String) -> Self {
        self.base = ticker;
        self
    }

    fn with_rel_coin(mut self, ticker: String) -> Self {
        self.rel = ticker;
        self
    }

    fn with_base_amount(mut self, vol: MmNumber) -> Self {
        self.base_amount = vol;
        self
    }

    fn with_rel_amount(mut self, vol: MmNumber) -> Self {
        self.rel_amount = vol;
        self
    }

    fn with_action(mut self, action: TakerAction) -> Self {
        self.action = action;
        self
    }

    fn with_match_by(mut self, match_by: MatchBy) -> Self {
        self.match_by = match_by;
        self
    }

    fn with_conf_settings(mut self, settings: OrderConfirmationsSettings) -> Self {
        self.conf_settings = Some(settings);
        self
    }

    fn with_sender_pubkey(mut self, sender_pubkey: H256Json) -> Self {
        self.sender_pubkey = sender_pubkey;
        self
    }

    /// Validate fields and build
    fn build(self) -> Result<TakerRequest, TakerRequestBuildError> {
        let min_vol = MmNumber::from(MIN_TRADING_VOL.parse::<BigDecimal>().unwrap());

        if self.base.is_empty() {
            return Err(TakerRequestBuildError::BaseCoinEmpty);
        }

        if self.rel.is_empty() {
            return Err(TakerRequestBuildError::RelCoinEmpty);
        }

        if self.base == self.rel {
            return Err(TakerRequestBuildError::BaseEqualRel);
        }

        if self.base_amount < min_vol {
            return Err(TakerRequestBuildError::BaseAmountTooLow {
                actual: self.base_amount,
                threshold: min_vol,
            });
        }

        if self.rel_amount < min_vol {
            return Err(TakerRequestBuildError::RelAmountTooLow {
                actual: self.rel_amount,
                threshold: min_vol,
            });
        }

        if self.sender_pubkey == H256Json::default() {
            return Err(TakerRequestBuildError::SenderPubkeyIsZero);
        }

        if self.conf_settings.is_none() {
            return Err(TakerRequestBuildError::ConfsSettingsNotSet);
        }

        Ok(TakerRequest {
            base: self.base,
            rel: self.rel,
            base_amount: self.base_amount.to_decimal(),
            base_amount_rat: Some(self.base_amount.into()),
            rel_amount: self.rel_amount.to_decimal(),
            rel_amount_rat: Some(self.rel_amount.into()),
            action: self.action,
            uuid: new_uuid(),
            method: "request".to_string(),
            sender_pubkey: self.sender_pubkey,
            dest_pub_key: Default::default(),
            match_by: self.match_by,
            conf_settings: self.conf_settings,
        })
    }

    #[cfg(test)]
    /// skip validation for tests
    fn build_unchecked(self) -> TakerRequest {
        TakerRequest {
            base: self.base,
            rel: self.rel,
            base_amount: self.base_amount.to_decimal(),
            base_amount_rat: Some(self.base_amount.into()),
            rel_amount: self.rel_amount.to_decimal(),
            rel_amount_rat: Some(self.rel_amount.into()),
            action: self.action,
            uuid: new_uuid(),
            method: "request".to_string(),
            sender_pubkey: self.sender_pubkey,
            dest_pub_key: Default::default(),
            match_by: self.match_by,
            conf_settings: self.conf_settings,
        }
    }
}

#[derive(Clone, Debug, Deserialize, Serialize)]
#[serde(tag = "type", content = "data")]
pub enum MatchBy {
    Any,
    Orders(HashSet<Uuid>),
    Pubkeys(HashSet<H256Json>),
}

impl Default for MatchBy {
    fn default() -> Self { MatchBy::Any }
}

#[derive(Clone, Debug, Deserialize, Eq, PartialEq, Serialize)]
#[serde(tag = "type", content = "data")]
enum OrderType {
    FillOrKill,
    GoodTillCancelled,
}

impl Default for OrderType {
    fn default() -> Self { OrderType::GoodTillCancelled }
}

#[derive(Clone, Debug, Deserialize, Serialize)]
struct TakerOrder {
    created_at: u64,
    request: TakerRequest,
    matches: HashMap<Uuid, TakerMatch>,
    order_type: OrderType,
}

/// Result of match_reserved function
#[derive(Debug, PartialEq)]
enum MatchReservedResult {
    /// Order and reserved message matched,
    Matched,
    /// Order and reserved didn't match
    NotMatched,
}

impl TakerOrder {
    fn is_cancellable(&self) -> bool { self.matches.is_empty() }

    fn match_reserved(&self, reserved: &MakerReserved) -> MatchReservedResult {
        match &self.request.match_by {
            MatchBy::Any => (),
            MatchBy::Orders(uuids) => {
                if !uuids.contains(&reserved.maker_order_uuid) {
                    return MatchReservedResult::NotMatched;
                }
            },
            MatchBy::Pubkeys(pubkeys) => {
                if !pubkeys.contains(&reserved.sender_pubkey) {
                    return MatchReservedResult::NotMatched;
                }
            },
        }

        let my_base_amount: MmNumber = self.request.get_base_amount();
        let my_rel_amount: MmNumber = self.request.get_rel_amount();
        let other_base_amount: MmNumber = reserved.get_base_amount();
        let other_rel_amount: MmNumber = reserved.get_rel_amount();

        match self.request.action {
            TakerAction::Buy => {
                if self.request.base == reserved.base
                    && self.request.rel == reserved.rel
                    && my_base_amount == other_base_amount
                    && other_rel_amount <= my_rel_amount
                {
                    MatchReservedResult::Matched
                } else {
                    MatchReservedResult::NotMatched
                }
            },
            TakerAction::Sell => {
                if self.request.base == reserved.rel
                    && self.request.rel == reserved.base
                    && my_base_amount == other_rel_amount
                    && my_rel_amount <= other_base_amount
                {
                    MatchReservedResult::Matched
                } else {
                    MatchReservedResult::NotMatched
                }
            },
        }
    }
}

#[derive(Clone, Debug, Deserialize, Serialize)]
/// Market maker order
/// The "action" is missing here because it's easier to always consider maker order as "sell"
/// So upon ordermatch with request we have only 2 combinations "sell":"sell" and "sell":"buy"
/// Adding "action" to maker order will just double possible combinations making order match more complex.
pub struct MakerOrder {
    pub max_base_vol: MmNumber,
    pub min_base_vol: MmNumber,
    pub price: MmNumber,
    pub created_at: u64,
    pub base: String,
    pub rel: String,
    matches: HashMap<Uuid, MakerMatch>,
    started_swaps: Vec<Uuid>,
    uuid: Uuid,
    conf_settings: Option<OrderConfirmationsSettings>,
}

struct MakerOrderBuilder {
    max_base_vol: MmNumber,
    min_base_vol: MmNumber,
    price: MmNumber,
    base: String,
    rel: String,
    conf_settings: Option<OrderConfirmationsSettings>,
}

impl Default for MakerOrderBuilder {
    fn default() -> MakerOrderBuilder {
        MakerOrderBuilder {
            base: "".into(),
            rel: "".into(),
            max_base_vol: 0.into(),
            min_base_vol: 0.into(),
            price: 0.into(),
            conf_settings: None,
        }
    }
}

enum MakerOrderBuildError {
    BaseCoinEmpty,
    RelCoinEmpty,
    BaseEqualRel,
    /// Max base vol too low with threshold
    MaxBaseVolTooLow {
        actual: MmNumber,
        threshold: MmNumber,
    },
    /// Min base vol too low with threshold
    MinBaseVolTooLow {
        actual: MmNumber,
        threshold: MmNumber,
    },
    /// Price too low with threshold
    PriceTooLow {
        actual: MmNumber,
        threshold: MmNumber,
    },
    /// Rel vol too low with threshold
    RelVolTooLow {
        actual: MmNumber,
        threshold: MmNumber,
    },
    ConfSettingsNotSet,
}

impl fmt::Display for MakerOrderBuildError {
    fn fmt(&self, f: &mut fmt::Formatter<'_>) -> fmt::Result {
        match self {
            MakerOrderBuildError::BaseCoinEmpty => write!(f, "Base coin can not be empty"),
            MakerOrderBuildError::RelCoinEmpty => write!(f, "Rel coin can not be empty"),
            MakerOrderBuildError::BaseEqualRel => write!(f, "Rel coin can not be same as base"),
            MakerOrderBuildError::MaxBaseVolTooLow { actual, threshold } => write!(
                f,
                "Max base vol {} is too low, required: {}",
                actual.to_decimal(),
                threshold.to_decimal()
            ),
            MakerOrderBuildError::MinBaseVolTooLow { actual, threshold } => write!(
                f,
                "Min base vol {} is too low, required: {}",
                actual.to_decimal(),
                threshold.to_decimal()
            ),
            MakerOrderBuildError::PriceTooLow { actual, threshold } => write!(
                f,
                "Price {} is too low, required: {}",
                actual.to_decimal(),
                threshold.to_decimal()
            ),
            MakerOrderBuildError::RelVolTooLow { actual, threshold } => write!(
                f,
                "Max rel vol {} is too low, required: {}",
                actual.to_decimal(),
                threshold.to_decimal()
            ),
            MakerOrderBuildError::ConfSettingsNotSet => write!(f, "Confirmation settings must be set"),
        }
    }
}

impl MakerOrderBuilder {
    fn with_base_coin(mut self, ticker: String) -> Self {
        self.base = ticker;
        self
    }

    fn with_rel_coin(mut self, ticker: String) -> Self {
        self.rel = ticker;
        self
    }

    fn with_max_base_vol(mut self, vol: MmNumber) -> Self {
        self.max_base_vol = vol;
        self
    }

    fn with_price(mut self, price: MmNumber) -> Self {
        self.price = price;
        self
    }

    fn with_conf_settings(mut self, conf_settings: OrderConfirmationsSettings) -> Self {
        self.conf_settings = Some(conf_settings);
        self
    }

    /// Validate fields and build
    fn build(self) -> Result<MakerOrder, MakerOrderBuildError> {
        let min_price = MmNumber::from(BigRational::new(1.into(), 100_000_000.into()));
        let min_vol = MmNumber::from(MIN_TRADING_VOL.parse::<BigDecimal>().unwrap());
        let zero: MmNumber = 0.into();

        if self.base.is_empty() {
            return Err(MakerOrderBuildError::BaseCoinEmpty);
        }

        if self.rel.is_empty() {
            return Err(MakerOrderBuildError::RelCoinEmpty);
        }

        if self.base == self.rel {
            return Err(MakerOrderBuildError::BaseEqualRel);
        }

        if self.max_base_vol < min_vol {
            return Err(MakerOrderBuildError::MaxBaseVolTooLow {
                actual: self.max_base_vol,
                threshold: min_vol,
            });
        }

        if self.price < min_price {
            return Err(MakerOrderBuildError::PriceTooLow {
                actual: self.price,
                threshold: min_price,
            });
        }

        let rel_vol = &self.max_base_vol * &self.price;
        if rel_vol < min_vol {
            return Err(MakerOrderBuildError::RelVolTooLow {
                actual: rel_vol,
                threshold: min_vol,
            });
        }

        if self.min_base_vol < zero {
            return Err(MakerOrderBuildError::MinBaseVolTooLow {
                actual: self.min_base_vol,
                threshold: zero,
            });
        }

        if self.conf_settings.is_none() {
            return Err(MakerOrderBuildError::ConfSettingsNotSet);
        }

        Ok(MakerOrder {
            base: self.base,
            rel: self.rel,
            created_at: now_ms(),
            max_base_vol: self.max_base_vol,
            min_base_vol: self.min_base_vol,
            price: self.price,
            matches: HashMap::new(),
            started_swaps: Vec::new(),
            uuid: new_uuid(),
            conf_settings: self.conf_settings,
        })
    }
}

fn zero_rat() -> BigRational { BigRational::zero() }

impl MakerOrder {
    fn available_amount(&self) -> MmNumber {
        let reserved: MmNumber = self.matches.iter().fold(
            MmNumber::from(BigRational::from_integer(0.into())),
            |reserved, (_, order_match)| reserved + order_match.reserved.get_base_amount(),
        );
        &self.max_base_vol - &reserved
    }

    fn is_cancellable(&self) -> bool { !self.has_ongoing_matches() }

    fn has_ongoing_matches(&self) -> bool {
        for (_, order_match) in self.matches.iter() {
            // if there's at least 1 ongoing match the order is not cancellable
            if order_match.connected.is_none() && order_match.connect.is_none() {
                return true;
            }
        }
        false
    }
}

impl Into<MakerOrder> for TakerOrder {
    fn into(self) -> MakerOrder {
        match self.request.action {
            TakerAction::Sell => MakerOrder {
                price: (self.request.get_rel_amount() / self.request.get_base_amount()),
                max_base_vol: self.request.get_base_amount(),
                min_base_vol: 0.into(),
                created_at: now_ms(),
                base: self.request.base,
                rel: self.request.rel,
                matches: HashMap::new(),
                started_swaps: Vec::new(),
                uuid: self.request.uuid,
                conf_settings: self.request.conf_settings,
            },
            // The "buy" taker order is recreated with reversed pair as Maker order is always considered as "sell"
            TakerAction::Buy => MakerOrder {
                price: (self.request.get_base_amount() / self.request.get_rel_amount()),
                max_base_vol: self.request.get_rel_amount(),
                min_base_vol: 0.into(),
                created_at: now_ms(),
                base: self.request.rel,
                rel: self.request.base,
                matches: HashMap::new(),
                started_swaps: Vec::new(),
                uuid: self.request.uuid,
                conf_settings: self.request.conf_settings.map(|s| s.reversed()),
            },
        }
    }
}

#[derive(Clone, Debug, Deserialize, Serialize)]
pub struct TakerConnect {
    taker_order_uuid: Uuid,
    maker_order_uuid: Uuid,
    method: String,
    sender_pubkey: H256Json,
    dest_pub_key: H256Json,
}

impl From<new_protocol::TakerConnect> for TakerConnect {
    fn from(message: new_protocol::TakerConnect) -> TakerConnect {
        TakerConnect {
            taker_order_uuid: message.taker_order_uuid.into(),
            maker_order_uuid: message.maker_order_uuid.into(),
            method: "".to_string(),
            sender_pubkey: Default::default(),
            dest_pub_key: Default::default()
        }
    }
}

impl Into<new_protocol::OrdermatchMessage> for TakerConnect {
    fn into(self) -> new_protocol::OrdermatchMessage {
        new_protocol::OrdermatchMessage::TakerConnect(new_protocol::TakerConnect {
            taker_order_uuid: self.taker_order_uuid.into(),
            maker_order_uuid: self.maker_order_uuid.into(),
        })
    }
}

#[derive(Clone, Debug, Deserialize, Serialize)]
#[cfg_attr(test, derive(Default))]
pub struct MakerReserved {
    base: String,
    rel: String,
    base_amount: BigDecimal,
    base_amount_rat: Option<BigRational>,
    rel_amount: BigDecimal,
    rel_amount_rat: Option<BigRational>,
    taker_order_uuid: Uuid,
    maker_order_uuid: Uuid,
    method: String,
    sender_pubkey: H256Json,
    dest_pub_key: H256Json,
    conf_settings: Option<OrderConfirmationsSettings>,
}

impl MakerReserved {
    fn get_base_amount(&self) -> MmNumber {
        match &self.base_amount_rat {
            Some(r) => r.clone().into(),
            None => self.base_amount.clone().into(),
        }
    }

    fn get_rel_amount(&self) -> MmNumber {
        match &self.rel_amount_rat {
            Some(r) => r.clone().into(),
            None => self.rel_amount.clone().into(),
        }
    }
}

impl From<new_protocol::MakerReserved> for MakerReserved {
    fn from(message: new_protocol::MakerReserved) -> MakerReserved {
        MakerReserved {
            base: message.base,
            rel: message.rel,
            base_amount: message.base_amount.to_decimal(),
            rel_amount: message.rel_amount.to_decimal(),
            base_amount_rat: Some(message.base_amount.into()),
            rel_amount_rat: Some(message.rel_amount.into()),
            taker_order_uuid: message.taker_order_uuid.into(),
            maker_order_uuid: message.maker_order_uuid.into(),
            method: "".to_string(),
            sender_pubkey: Default::default(),
            dest_pub_key: Default::default(),
            conf_settings: Some(message.conf_settings),
        }
    }
}

impl Into<new_protocol::OrdermatchMessage> for MakerReserved {
    fn into(self) -> new_protocol::OrdermatchMessage {
        new_protocol::OrdermatchMessage::MakerReserved(new_protocol::MakerReserved {
            base_amount: self.get_base_amount(),
            rel_amount: self.get_rel_amount(),
            base: self.base,
            rel: self.rel,
            taker_order_uuid: self.taker_order_uuid.into(),
            maker_order_uuid: self.maker_order_uuid.into(),
            conf_settings: self.conf_settings.unwrap(),
        })
    }
}

#[derive(Clone, Debug, Deserialize, Serialize)]
pub struct MakerConnected {
    taker_order_uuid: Uuid,
    maker_order_uuid: Uuid,
    method: String,
    sender_pubkey: H256Json,
    dest_pub_key: H256Json,
}

impl From<new_protocol::MakerConnected> for MakerConnected {
    fn from(message: new_protocol::MakerConnected) -> MakerConnected {
        MakerConnected {
            taker_order_uuid: message.taker_order_uuid.into(),
            maker_order_uuid: message.maker_order_uuid.into(),
            method: "".to_string(),
            sender_pubkey: Default::default(),
            dest_pub_key: Default::default()
        }
    }
}

impl Into<new_protocol::OrdermatchMessage> for MakerConnected {
    fn into(self) -> new_protocol::OrdermatchMessage {
        new_protocol::OrdermatchMessage::MakerConnected(new_protocol::MakerConnected {
            taker_order_uuid: self.taker_order_uuid.into(),
            maker_order_uuid: self.maker_order_uuid.into(),
        })
    }
}

pub trait OrdermatchEventHandler {
    fn maker_order_created(&self, order: &MakerOrder);

    fn maker_order_updated(&self, order: &MakerOrder);

    fn maker_order_cancelled(&self, order: &MakerOrder);
}

fn broadcast_ordermatch_message<T: Into<new_protocol::OrdermatchMessage>>(ctx: &MmArc, topic: String, msg: T) {
    let msg = msg.into();
    println!("Broadcasting message {:?}", msg);
    let key_pair = ctx.secp256k1_key_pair.or(&&|| panic!());
    let encoded_msg = encode_and_sign(&msg, &*key_pair.private().secret).unwrap();
    println!("Broadcasting message {:?}", encoded_msg);
    ctx.broadcast_p2p_msg(topic, encoded_msg);
}

struct OrdermatchContext {
    pub my_maker_orders: Mutex<HashMap<Uuid, MakerOrder>>,
    pub my_taker_orders: Mutex<HashMap<Uuid, TakerOrder>>,
    pub my_cancelled_orders: Mutex<HashMap<Uuid, MakerOrder>>,
    /// A map from (base, rel)
    pub orderbook: Mutex<HashMap<(String, String), HashMap<Uuid, PricePingRequest>>>,
    pub event_subscribers: Mutex<Vec<Box<dyn OrdermatchEventHandler + Send + Sync>>>,
}

impl OrdermatchContext {
    /// Obtains a reference to this crate context, creating it if necessary.
<<<<<<< HEAD
    fn from_ctx (ctx: &MmArc) -> Result<Arc<OrdermatchContext>, String> {
        Ok (try_s! (from_ctx (&ctx.ordermatch_ctx, move || {
            Ok (OrdermatchContext {
                my_taker_orders: Mutex::new (HashMap::default()),
                my_maker_orders: Mutex::new (HashMap::default()),
                my_cancelled_orders: Mutex::new (HashMap::default()),
                orderbook: Mutex::new (HashMap::default()),
                event_subscribers: Mutex::new (vec![
                    Box::new(OrdermatchP2PConnector {
                        ctx: ctx.clone()
                    }),
                    Box::new(OrdermatchDBConnector {
                        ctx: ctx.clone()
                    }),
                ]),
=======
    fn from_ctx(ctx: &MmArc) -> Result<Arc<OrdermatchContext>, String> {
        Ok(try_s!(from_ctx(&ctx.ordermatch_ctx, move || {
            Ok(OrdermatchContext {
                my_taker_orders: Mutex::new(HashMap::default()),
                my_maker_orders: Mutex::new(HashMap::default()),
                my_cancelled_orders: Mutex::new(HashMap::default()),
                orderbook: Mutex::new(HashMap::default()),
>>>>>>> 8a284f02
            })
        })))
    }

    /// Obtains a reference to this crate context, creating it if necessary.
    #[allow(dead_code)]
    fn from_ctx_weak(ctx_weak: &MmWeak) -> Result<Arc<OrdermatchContext>, String> {
        let ctx = try_s!(MmArc::from_weak(ctx_weak).ok_or("Context expired"));
        Self::from_ctx(&ctx)
    }
}

impl OrdermatchEventHandler for OrdermatchContext {
    fn maker_order_created(&self, order: &MakerOrder) {
        let subscribers = self.event_subscribers.lock().unwrap();
        for subscriber in subscribers.iter() {
            subscriber.maker_order_created(order);
        }
    }

    fn maker_order_updated(&self, order: &MakerOrder) {
        let subscribers = self.event_subscribers.lock().unwrap();
        for subscriber in subscribers.iter() {
            subscriber.maker_order_updated(order);
        }
    }

    fn maker_order_cancelled(&self, order: &MakerOrder) {
        let subscribers = self.event_subscribers.lock().unwrap();
        for subscriber in subscribers.iter() {
            subscriber.maker_order_cancelled(order);
        }
    }
}

#[cfg_attr(test, mockable)]
fn lp_connect_start_bob(ctx: MmArc, maker_match: MakerMatch, maker_order: MakerOrder) {
    spawn(async move {
        // aka "maker_loop"
        let taker_coin = match lp_coinfindᵃ(&ctx, &maker_match.reserved.rel).await {
            Ok(Some(c)) => c,
            Ok(None) => {
                log!("Coin " (maker_match.reserved.rel) " is not found/enabled");
                return;
            },
            Err(e) => {
                log!("!lp_coinfind(" (maker_match.reserved.rel) "): " (e));
                return;
            },
        };

        let maker_coin = match lp_coinfindᵃ(&ctx, &maker_match.reserved.base).await {
            Ok(Some(c)) => c,
            Ok(None) => {
                log!("Coin " (maker_match.reserved.base) " is not found/enabled");
                return;
            },
            Err(e) => {
                log!("!lp_coinfind(" (maker_match.reserved.base) "): " (e));
                return;
            },
        };
        let mut alice = bits256::default();
        alice.bytes = maker_match.request.sender_pubkey.0;
        let maker_amount = maker_match.reserved.get_base_amount().into();
        let taker_amount = maker_match.reserved.get_rel_amount().into();
        let privkey = &ctx.secp256k1_key_pair().private().secret;
        let my_persistent_pub = unwrap!(compressed_pub_key_from_priv_raw(&privkey[..], ChecksumType::DSHA256));
        let uuid = maker_match.request.uuid.to_string();
        let my_conf_settings = choose_maker_confs_and_notas(
            maker_order.conf_settings,
            &maker_match.request,
            &maker_coin,
            &taker_coin,
        );
        // detect atomic lock time version implicitly by conf_settings existence in taker request
        let atomic_locktime_v = match maker_match.request.conf_settings {
            Some(_) => {
                let other_conf_settings =
                    choose_taker_confs_and_notas(&maker_match.request, &maker_match.reserved, &maker_coin, &taker_coin);
                AtomicLocktimeVersion::V2 {
                    my_conf_settings,
                    other_conf_settings,
                }
            },
            None => AtomicLocktimeVersion::V1,
        };
        let lock_time = lp_atomic_locktime(maker_coin.ticker(), taker_coin.ticker(), atomic_locktime_v);
        log!("Entering the maker_swap_loop " (maker_coin.ticker()) "/" (taker_coin.ticker()) " with uuid: " (uuid));
        let maker_swap = MakerSwap::new(
            ctx.clone(),
            alice,
            maker_amount,
            taker_amount,
            my_persistent_pub,
            uuid,
            my_conf_settings,
            maker_coin,
            taker_coin,
            lock_time,
        );
        run_maker_swap(RunMakerSwapInput::StartNew(maker_swap), ctx).await;
    });
}

fn lp_connected_alice(ctx: MmArc, taker_request: TakerRequest, taker_match: TakerMatch) {
    spawn(async move {
        // aka "taker_loop"
        let mut maker = bits256::default();
        maker.bytes = taker_match.reserved.sender_pubkey.0;
        let taker_coin = match lp_coinfindᵃ(&ctx, &taker_match.reserved.rel).await {
            Ok(Some(c)) => c,
            Ok(None) => {
                log!("Coin " (taker_match.reserved.rel) " is not found/enabled");
                return;
            },
            Err(e) => {
                log!("!lp_coinfind(" (taker_match.reserved.rel) "): " (e));
                return;
            },
        };

        let maker_coin = match lp_coinfindᵃ(&ctx, &taker_match.reserved.base).await {
            Ok(Some(c)) => c,
            Ok(None) => {
                log!("Coin " (taker_match.reserved.base) " is not found/enabled");
                return;
            },
            Err(e) => {
                log!("!lp_coinfind(" (taker_match.reserved.base) "): " (e));
                return;
            },
        };

        let privkey = &ctx.secp256k1_key_pair().private().secret;
        let my_persistent_pub = unwrap!(compressed_pub_key_from_priv_raw(&privkey[..], ChecksumType::DSHA256));
        let maker_amount = taker_match.reserved.get_base_amount().into();
        let taker_amount = taker_match.reserved.get_rel_amount().into();
        let uuid = taker_match.reserved.taker_order_uuid.to_string();

        let my_conf_settings =
            choose_taker_confs_and_notas(&taker_request, &taker_match.reserved, &maker_coin, &taker_coin);
        // detect atomic lock time version implicitly by conf_settings existence in maker reserved
        let atomic_locktime_v = match taker_match.reserved.conf_settings {
            Some(_) => {
                let other_conf_settings = choose_maker_confs_and_notas(
                    taker_match.reserved.conf_settings,
                    &taker_request,
                    &maker_coin,
                    &taker_coin,
                );
                AtomicLocktimeVersion::V2 {
                    my_conf_settings,
                    other_conf_settings,
                }
            },
            None => AtomicLocktimeVersion::V1,
        };
        let locktime = lp_atomic_locktime(maker_coin.ticker(), taker_coin.ticker(), atomic_locktime_v);
        log!("Entering the taker_swap_loop " (maker_coin.ticker()) "/" (taker_coin.ticker())  " with uuid: " (uuid));
        let taker_swap = TakerSwap::new(
            ctx.clone(),
            maker,
            maker_amount,
            taker_amount,
            my_persistent_pub,
            uuid,
            my_conf_settings,
            maker_coin,
            taker_coin,
            locktime,
        );
        run_taker_swap(RunTakerSwapInput::StartNew(taker_swap), ctx).await
    });
}

pub async fn lp_ordermatch_loop(ctx: MmArc) {
    const ORDERMATCH_TIMEOUT: u64 = 30000;
    let mut last_price_broadcast = 0;

    loop {
        if ctx.is_stopping() {
            break;
        }
        let ordermatch_ctx = unwrap!(OrdermatchContext::from_ctx(&ctx));
        {
            let mut my_taker_orders = unwrap!(ordermatch_ctx.my_taker_orders.lock());
            let mut my_maker_orders = unwrap!(ordermatch_ctx.my_maker_orders.lock());
            let mut my_cancelled_orders = unwrap!(ordermatch_ctx.my_cancelled_orders.lock());
            // transform the timed out and unmatched GTC taker orders to maker
<<<<<<< HEAD
            *my_taker_orders = my_taker_orders.drain().filter_map(|(uuid, order)| if order.created_at + ORDERMATCH_TIMEOUT < now_ms() {
                delete_my_taker_order(&ctx, &order);
                if order.matches.is_empty() && order.order_type == OrderType::GoodTillCancelled {
                    let maker_order: MakerOrder = order.into();
                    ordermatch_ctx.maker_order_created(&maker_order);
                    my_maker_orders.insert(uuid, maker_order);
                }
                None
            } else {
                Some((uuid, order))
            }).collect();
=======
            *my_taker_orders = my_taker_orders
                .drain()
                .filter_map(|(uuid, order)| {
                    if order.created_at + ORDERMATCH_TIMEOUT < now_ms() {
                        delete_my_taker_order(&ctx, &order);
                        if order.matches.is_empty() && order.order_type == OrderType::GoodTillCancelled {
                            let maker_order = order.into();
                            save_my_maker_order(&ctx, &maker_order);
                            my_maker_orders.insert(uuid, maker_order);
                        }
                        None
                    } else {
                        Some((uuid, order))
                    }
                })
                .collect();
>>>>>>> 8a284f02
            // remove timed out unfinished matches to unlock the reserved amount
            my_maker_orders.iter_mut().for_each(|(_, order)| {
                order.matches = order
                    .matches
                    .drain()
                    .filter(|(_, order_match)| {
                        order_match.last_updated + ORDERMATCH_TIMEOUT > now_ms() || order_match.connected.is_some()
                    })
                    .collect();
                save_my_maker_order(&ctx, order);
            });
<<<<<<< HEAD
            *my_maker_orders = my_maker_orders.drain().filter_map(|(uuid, order)| {
                let min_amount: BigDecimal = MIN_TRADING_VOL.parse().unwrap();
                let min_amount: MmNumber = min_amount.into();
                if order.available_amount() <= min_amount && !order.has_ongoing_matches() {
                    ordermatch_ctx.maker_order_cancelled(&order);
                    None
                } else {
                    Some((uuid, order))
                }
            }).collect();
=======
            *my_maker_orders = my_maker_orders
                .drain()
                .filter_map(|(uuid, order)| {
                    let min_amount: BigDecimal = MIN_TRADING_VOL.parse().unwrap();
                    let min_amount: MmNumber = min_amount.into();
                    if order.available_amount() <= min_amount && !order.has_ongoing_matches() {
                        delete_my_maker_order(&ctx, &order);
                        my_cancelled_orders.insert(uuid, order);
                        None
                    } else {
                        Some((uuid, order))
                    }
                })
                .collect();
>>>>>>> 8a284f02
        }

        if now_ms() > last_price_broadcast + 5 * 60 * 1000 {
            if let Err(e) = broadcast_my_maker_orders(&ctx).await {
                ctx.log
                    .log("", &[&"broadcast_my_maker_orders"], &format!("error {}", e));
            }
            last_price_broadcast = now_ms();
        }

        {
            // remove "timed out" orders from orderbook
            // ones that didn't receive an update for 30 seconds or more
            let mut orderbook = unwrap!(ordermatch_ctx.orderbook.lock());
<<<<<<< HEAD
            *orderbook = orderbook.drain().filter_map(|((base, rel), mut pair_orderbook)| {
                pair_orderbook = pair_orderbook.drain().filter_map(|(pubkey, order)| if now_ms() / 1000 > order.timestamp + 300 {
                    None
                } else {
                    Some((pubkey, order))
                }).collect();
                if pair_orderbook.is_empty() {
                    None
                } else {
                    Some(((base, rel), pair_orderbook))
                }
            }).collect();
=======
            *orderbook = orderbook
                .drain()
                .filter_map(|((base, rel), mut pair_orderbook)| {
                    pair_orderbook = pair_orderbook
                        .drain()
                        .filter_map(|(pubkey, order)| {
                            if now_ms() / 1000 > order.timestamp + 30 {
                                None
                            } else {
                                Some((pubkey, order))
                            }
                        })
                        .collect();
                    if pair_orderbook.is_empty() {
                        None
                    } else {
                        Some(((base, rel), pair_orderbook))
                    }
                })
                .collect();
>>>>>>> 8a284f02
        }

        Timer::sleep(0.777).await;
    }
}

<<<<<<< HEAD
fn process_maker_reserved(ctx: MmArc, reserved_msg: MakerReserved) {
    let ordermatch_ctx = unwrap!(OrdermatchContext::from_ctx(&ctx));
    let our_public_id = unwrap!(ctx.public_id());

    if is_pubkey_banned(&ctx, &reserved_msg.sender_pubkey.clone().into()) {
        log!("Sender pubkey " [reserved_msg.sender_pubkey] " is banned");
        return;
    }

    let mut my_taker_orders = unwrap!(ordermatch_ctx.my_taker_orders.lock());
    let my_order = match my_taker_orders.entry(reserved_msg.taker_order_uuid) {
        Entry::Vacant(_) => {
            log!("Our node doesn't have the order with uuid " (reserved_msg.taker_order_uuid));
            return;
        },
        Entry::Occupied(entry) => entry.into_mut()
    };

    // send "connect" message if reserved message targets our pubkey AND
    // reserved amounts match our order AND order is NOT reserved by someone else (empty matches)
    if my_order.match_reserved(&reserved_msg) == MatchReservedResult::Matched && my_order.matches.is_empty() {
        let connect = TakerConnect {
            sender_pubkey: H256Json::from(our_public_id.bytes),
            dest_pub_key: reserved_msg.sender_pubkey.clone(),
            method: "connect".into(),
            taker_order_uuid: reserved_msg.taker_order_uuid,
            maker_order_uuid: reserved_msg.maker_order_uuid,
=======
pub fn lp_trade_command(ctx: MmArc, json: Json) -> i32 {
    let method = json["method"].as_str();
    let ordermatch_ctx = unwrap!(OrdermatchContext::from_ctx(&ctx));
    let our_public_id = unwrap!(ctx.public_id());
    if method == Some("reserved") {
        let reserved_msg: MakerReserved = match json::from_value(json.clone()) {
            Ok(r) => r,
            Err(_) => return 1,
        };
        if is_pubkey_banned(&ctx, &reserved_msg.sender_pubkey.clone()) {
            log!("Sender pubkey " [reserved_msg.sender_pubkey] " is banned");
            return 1;
        }
        if H256Json::from(our_public_id.bytes) != reserved_msg.dest_pub_key {
            // ignore the messages that do not target our node
            return 1;
        }

        let mut my_taker_orders = unwrap!(ordermatch_ctx.my_taker_orders.lock());
        let my_order = match my_taker_orders.entry(reserved_msg.taker_order_uuid) {
            Entry::Vacant(_) => {
                log!("Our node doesn't have the order with uuid "(
                    reserved_msg.taker_order_uuid
                ));
                return 1;
            },
            Entry::Occupied(entry) => entry.into_mut(),
>>>>>>> 8a284f02
        };
        let topic = orderbook_topic(&my_order.request.base, &my_order.request.rel);
        broadcast_ordermatch_message(&ctx, topic, connect.clone());
        let taker_match = TakerMatch {
            reserved: reserved_msg,
            connect,
            connected: None,
            last_updated: now_ms(),
        };
        my_order.matches.insert(taker_match.reserved.maker_order_uuid, taker_match);
        save_my_taker_order(&ctx, &my_order);
    }
}

<<<<<<< HEAD
fn process_maker_connected(ctx: MmArc, connected: MakerConnected) {
    let ordermatch_ctx = unwrap!(OrdermatchContext::from_ctx(&ctx));
    let our_public_id = unwrap!(ctx.public_id());

    let mut my_taker_orders = unwrap!(ordermatch_ctx.my_taker_orders.lock());
    let my_order_entry = match my_taker_orders.entry(connected.taker_order_uuid) {
        Entry::Occupied(e) => e,
        Entry::Vacant(_) => {
            log!("Our node doesn't have the order with uuid "(connected.taker_order_uuid));
            return;
        },
    };
    let order_match = match my_order_entry.get().matches.get(&connected.maker_order_uuid) {
        Some(o) => o,
        None => {
            log!("Our node doesn't have the match with uuid "(connected.maker_order_uuid));
            return;
=======
        if my_order.request.dest_pub_key != H256Json::default()
            && my_order.request.dest_pub_key != reserved_msg.sender_pubkey
        {
            log!("got reserved response from different node "(hex::encode(
                &reserved_msg.sender_pubkey.0
            )));
            return 1;
        }

        // send "connect" message if reserved message targets our pubkey AND
        // reserved amounts match our order AND order is NOT reserved by someone else (empty matches)
        if my_order.match_reserved(&reserved_msg) == MatchReservedResult::Matched && my_order.matches.is_empty() {
            let connect = TakerConnect {
                sender_pubkey: H256Json::from(our_public_id.bytes),
                dest_pub_key: reserved_msg.sender_pubkey.clone(),
                method: "connect".into(),
                taker_order_uuid: reserved_msg.taker_order_uuid,
                maker_order_uuid: reserved_msg.maker_order_uuid,
            };
            ctx.broadcast_p2p_msg(&unwrap!(json::to_string(&connect)));
            let taker_match = TakerMatch {
                reserved: reserved_msg,
                connect,
                connected: None,
                last_updated: now_ms(),
            };
            my_order
                .matches
                .insert(taker_match.reserved.maker_order_uuid, taker_match);
            save_my_taker_order(&ctx, &my_order);
>>>>>>> 8a284f02
        }
    };
    // alice
    lp_connected_alice(ctx.clone(), my_order_entry.get().request.clone(), order_match.clone());
    // remove the matched order immediately
    delete_my_taker_order(&ctx, &my_order_entry.get());
    my_order_entry.remove();
}

fn process_taker_request(ctx: MmArc, taker_request: TakerRequest) {
    if is_pubkey_banned(&ctx, &taker_request.sender_pubkey.clone().into()) {
        log!("Sender pubkey " [taker_request.sender_pubkey] " is banned");
        return;
    }
<<<<<<< HEAD

    let our_public_id = unwrap!(ctx.public_id());
    if our_public_id.bytes == taker_request.dest_pub_key.0 {
        log!("Skip the request originating from our pubkey");
        return;
    }

    println!("Processing request {:?}", taker_request);
    let ordermatch_ctx = unwrap!(OrdermatchContext::from_ctx(&ctx));
    let mut my_orders = unwrap!(ordermatch_ctx.my_maker_orders.lock());

    for (uuid, order) in my_orders.iter_mut() {
        if let OrderMatchResult::Matched((base_amount, rel_amount)) = match_order_and_request(order, &taker_request) {
            if !order.matches.contains_key(&taker_request.uuid) {
                let reserved = MakerReserved {
                    dest_pub_key: taker_request.sender_pubkey.clone(),
                    sender_pubkey: our_public_id.bytes.into(),
                    base: order.base.clone(),
                    base_amount: base_amount.clone().into(),
                    base_amount_rat: Some(base_amount.into()),
                    rel_amount: rel_amount.clone().into(),
                    rel_amount_rat: Some(rel_amount.into()),
                    rel: order.rel.clone(),
                    method: "reserved".into(),
                    taker_order_uuid: taker_request.uuid,
                    maker_order_uuid: *uuid,
                    conf_settings: order.conf_settings,
                };
                let topic = orderbook_topic(&order.base, &order.rel);
                println!("Request matched sending reserved {:?}", reserved);
                broadcast_ordermatch_message(&ctx, topic, reserved.clone());
                let maker_match = MakerMatch {
                    request: taker_request,
                    reserved,
                    connect: None,
                    connected: None,
                    last_updated: now_ms(),
                };
                order.matches.insert(maker_match.request.uuid, maker_match);
                save_my_maker_order(&ctx, &order);
=======
    if method == Some("connected") {
        let connected: MakerConnected = match json::from_value(json.clone()) {
            Ok(c) => c,
            Err(_) => return 1,
        };
        if H256Json::from(our_public_id.bytes) == connected.dest_pub_key
            && H256Json::from(our_public_id.bytes) != connected.sender_pubkey
        {
            let mut my_taker_orders = unwrap!(ordermatch_ctx.my_taker_orders.lock());
            let my_order_entry = match my_taker_orders.entry(connected.taker_order_uuid) {
                Entry::Occupied(e) => e,
                Entry::Vacant(_) => {
                    log!("Our node doesn't have the order with uuid "(connected.taker_order_uuid));
                    return 1;
                },
            };
            let order_match = match my_order_entry.get().matches.get(&connected.maker_order_uuid) {
                Some(o) => o,
                None => {
                    log!("Our node doesn't have the match with uuid "(connected.maker_order_uuid));
                    return 1;
                },
            };
            // alice
            lp_connected_alice(ctx.clone(), my_order_entry.get().request.clone(), order_match.clone());
            // remove the matched order immediately
            delete_my_taker_order(&ctx, &my_order_entry.get());
            my_order_entry.remove();
            // AG: Bob's p2p ID (`LP_mypub25519`) is in `json["srchash"]`.
            log!("CONNECTED.(" (json) ")");
        }
        return 1;
    }
    // bob
    if method == Some("request") {
        let taker_request: TakerRequest = match json::from_value(json.clone()) {
            Ok(r) => r,
            Err(_) => return 1,
        };
        if is_pubkey_banned(&ctx, &taker_request.sender_pubkey.clone()) {
            log!("Sender pubkey " [taker_request.sender_pubkey] " is banned");
            return 1;
        }
        if our_public_id.bytes == taker_request.dest_pub_key.0 {
            log!("Skip the request originating from our pubkey");
            return 1;
        }
        let ordermatch_ctx = unwrap!(OrdermatchContext::from_ctx(&ctx));
        let mut my_orders = unwrap!(ordermatch_ctx.my_maker_orders.lock());

        for (uuid, order) in my_orders.iter_mut() {
            if let OrderMatchResult::Matched((base_amount, rel_amount)) = match_order_and_request(order, &taker_request)
            {
                if !order.matches.contains_key(&taker_request.uuid) {
                    let reserved = MakerReserved {
                        dest_pub_key: taker_request.sender_pubkey.clone(),
                        sender_pubkey: our_public_id.bytes.into(),
                        base: order.base.clone(),
                        base_amount: base_amount.clone().into(),
                        base_amount_rat: Some(base_amount.into()),
                        rel_amount: rel_amount.clone().into(),
                        rel_amount_rat: Some(rel_amount.into()),
                        rel: order.rel.clone(),
                        method: "reserved".into(),
                        taker_order_uuid: taker_request.uuid,
                        maker_order_uuid: *uuid,
                        conf_settings: order.conf_settings,
                    };
                    ctx.broadcast_p2p_msg(&unwrap!(json::to_string(&reserved)));
                    let maker_match = MakerMatch {
                        request: taker_request,
                        reserved,
                        connect: None,
                        connected: None,
                        last_updated: now_ms(),
                    };
                    order.matches.insert(maker_match.request.uuid, maker_match);
                    save_my_maker_order(&ctx, &order);
                }
                return 1;
>>>>>>> 8a284f02
            }
            return;
        }
    }
}

fn process_taker_connect(ctx: MmArc, connect_msg: TakerConnect) {
    let ordermatch_ctx = unwrap!(OrdermatchContext::from_ctx(&ctx));
    let our_public_id = unwrap!(ctx.public_id());

    let mut maker_orders = unwrap!(ordermatch_ctx.my_maker_orders.lock());
    let my_order = match maker_orders.get_mut(&connect_msg.maker_order_uuid) {
        Some(o) => o,
        None => {
            log!("Our node doesn't have the order with uuid "(connect_msg.maker_order_uuid));
            return;
        },
    };
    let order_match = match my_order.matches.get_mut(&connect_msg.taker_order_uuid) {
        Some(o) => o,
        None => {
            log!("Our node doesn't have the match with uuid "(connect_msg.taker_order_uuid));
            return;
        },
    };

    if order_match.connected.is_none() && order_match.connect.is_none() {
        let connected = MakerConnected {
            sender_pubkey: our_public_id.bytes.into(),
            dest_pub_key: connect_msg.sender_pubkey.clone(),
            taker_order_uuid: connect_msg.taker_order_uuid,
            maker_order_uuid: connect_msg.maker_order_uuid,
            method: "connected".into(),
        };
<<<<<<< HEAD
        let topic = orderbook_topic(&my_order.base, &my_order.rel);
        broadcast_ordermatch_message(&ctx, topic, connected.clone());
        order_match.connect = Some(connect_msg);
        order_match.connected = Some(connected);
        my_order.started_swaps.push(order_match.request.uuid);
        lp_connect_start_bob(ctx.clone(), order_match.clone(), my_order.clone());
        save_my_maker_order(&ctx, &my_order);
    }
}

pub fn lp_trade_command(
    ctx: MmArc,
    json: Json,
) {
    let method = json["method"].as_str();
    match method {
        Some("reserved") => {
            let reserved_msg: MakerReserved = match json::from_value(json) {
                Ok(r) => r,
                Err(_) => return,
            };
            process_maker_reserved(ctx, reserved_msg);
        },
        Some("connected") => {
            let connected: MakerConnected = match json::from_value(json.clone()) {
                Ok(c) => c,
                Err(_) => return,
=======
        if our_public_id.bytes == connect_msg.dest_pub_key.0 && our_public_id.bytes != connect_msg.sender_pubkey.0 {
            let mut maker_orders = unwrap!(ordermatch_ctx.my_maker_orders.lock());
            let my_order = match maker_orders.get_mut(&connect_msg.maker_order_uuid) {
                Some(o) => o,
                None => {
                    log!("Our node doesn't have the order with uuid "(
                        connect_msg.maker_order_uuid
                    ));
                    return 1;
                },
            };
            let order_match = match my_order.matches.get_mut(&connect_msg.taker_order_uuid) {
                Some(o) => o,
                None => {
                    log!("Our node doesn't have the match with uuid "(
                        connect_msg.taker_order_uuid
                    ));
                    return 1;
                },
>>>>>>> 8a284f02
            };
            process_maker_connected(ctx, connected);
        },
        // bob
        Some("request") => {
            let taker_request: TakerRequest = match json::from_value(json.clone()) {
                Ok(r) => r,
                Err(_) => return,
            };
            process_taker_request(ctx, taker_request);
        },
        Some("connect") => {
            let connect_msg: TakerConnect = match json::from_value(json.clone()) {
                Ok(m) => m,
                Err(_) => return,
            };
            process_taker_connect(ctx, connect_msg);
        },
        _ => (),
    }
}

#[derive(Deserialize, Debug)]
pub struct AutoBuyInput {
    base: String,
    rel: String,
    price: MmNumber,
    volume: MmNumber,
    timeout: Option<u32>,
    /// Not used. Deprecated.
    duration: Option<u32>,
    // TODO: remove this field on API refactoring, method should be separated from params
    method: String,
    gui: Option<String>,
    #[serde(rename = "destpubkey")]
    #[serde(default)]
    dest_pub_key: H256Json,
    #[serde(default)]
    match_by: MatchBy,
    #[serde(default)]
    order_type: OrderType,
    base_confs: Option<u64>,
    base_nota: Option<bool>,
    rel_confs: Option<u64>,
    rel_nota: Option<bool>,
}

pub async fn buy(ctx: MmArc, req: Json) -> Result<Response<Vec<u8>>, String> {
    let input: AutoBuyInput = try_s!(json::from_value(req));
    if input.base == input.rel {
        return ERR!("Base and rel must be different coins");
    }
    let rel_coin = try_s!(lp_coinfindᵃ(&ctx, &input.rel).await);
    let rel_coin = try_s!(rel_coin.ok_or("Rel coin is not found or inactive"));
    let base_coin = try_s!(lp_coinfindᵃ(&ctx, &input.base).await);
    let base_coin: MmCoinEnum = try_s!(base_coin.ok_or("Base coin is not found or inactive"));
    let my_amount = &input.volume * &input.price;
    try_s!(check_balance_for_taker_swap(&ctx, &rel_coin, &base_coin, my_amount, None).await);
    try_s!(base_coin.can_i_spend_other_payment().compat().await);
    let res = try_s!(lp_auto_buy(&ctx, &base_coin, &rel_coin, input).await).into_bytes();
    Ok(try_s!(Response::builder().body(res)))
}

pub async fn sell(ctx: MmArc, req: Json) -> Result<Response<Vec<u8>>, String> {
    let input: AutoBuyInput = try_s!(json::from_value(req));
    if input.base == input.rel {
        return ERR!("Base and rel must be different coins");
    }
    let base_coin = try_s!(lp_coinfindᵃ(&ctx, &input.base).await);
    let base_coin = try_s!(base_coin.ok_or("Base coin is not found or inactive"));
    let rel_coin = try_s!(lp_coinfindᵃ(&ctx, &input.rel).await);
    let rel_coin = try_s!(rel_coin.ok_or("Rel coin is not found or inactive"));
    try_s!(check_balance_for_taker_swap(&ctx, &base_coin, &rel_coin, input.volume.clone(), None).await);
    try_s!(rel_coin.can_i_spend_other_payment().compat().await);
    let res = try_s!(lp_auto_buy(&ctx, &base_coin, &rel_coin, input).await).into_bytes();
    Ok(try_s!(Response::builder().body(res)))
}

/// Created when maker order is matched with taker request
#[derive(Clone, Debug, Deserialize, Serialize)]
struct MakerMatch {
    request: TakerRequest,
    reserved: MakerReserved,
    connect: Option<TakerConnect>,
    connected: Option<MakerConnected>,
    last_updated: u64,
}

/// Created upon taker request broadcast
#[derive(Clone, Debug, Deserialize, Serialize)]
struct TakerMatch {
    reserved: MakerReserved,
    connect: TakerConnect,
    connected: Option<MakerConnected>,
    last_updated: u64,
}

<<<<<<< HEAD
pub async fn lp_auto_buy(ctx: &MmArc, base_coin: &MmCoinEnum, rel_coin: &MmCoinEnum, input: AutoBuyInput) -> Result<String, String> {
    if input.price < MmNumber::from(BigRational::new(1.into(), 100000000.into())) {
=======
pub fn lp_auto_buy(
    ctx: &MmArc,
    base_coin: &MmCoinEnum,
    rel_coin: &MmCoinEnum,
    input: AutoBuyInput,
) -> Result<String, String> {
    if input.price < MmNumber::from(BigRational::new(1.into(), 100_000_000.into())) {
>>>>>>> 8a284f02
        return ERR!("Price is too low, minimum is 0.00000001");
    }

    let action = match Some(input.method.as_ref()) {
        Some("buy") => TakerAction::Buy,
        Some("sell") => TakerAction::Sell,
        _ => return ERR!("Auto buy must be called only from buy/sell RPC methods"),
    };
    let topic = orderbook_topic(&input.base, &input.rel);
    try_s!(ctx.subscribe_to_p2p_topic(topic.clone()).await);
    let ordermatch_ctx = try_s!(OrdermatchContext::from_ctx(&ctx));
    let mut my_taker_orders = try_s!(ordermatch_ctx.my_taker_orders.lock());
    let our_public_id = try_s!(ctx.public_id());
    let rel_volume = &input.volume * &input.price;
    let conf_settings = OrderConfirmationsSettings {
        base_confs: input.base_confs.unwrap_or_else(|| base_coin.required_confirmations()),
        base_nota: input.base_nota.unwrap_or_else(|| base_coin.requires_notarization()),
        rel_confs: input.rel_confs.unwrap_or_else(|| rel_coin.required_confirmations()),
        rel_nota: input.rel_nota.unwrap_or_else(|| rel_coin.requires_notarization()),
    };
    let request_builder = TakerRequestBuilder::default()
        .with_base_coin(input.base)
        .with_rel_coin(input.rel)
        .with_base_amount(input.volume)
        .with_rel_amount(rel_volume)
        .with_action(action)
        .with_match_by(input.match_by)
        .with_conf_settings(conf_settings)
        .with_sender_pubkey(H256Json::from(our_public_id.bytes));
    let request = try_s!(request_builder.build());
<<<<<<< HEAD
    broadcast_ordermatch_message(&ctx, topic, request.clone());
    let result = json!({
        "result": request
    }).to_string();
=======
    ctx.broadcast_p2p_msg(&unwrap!(json::to_string(&request)));
    let result = json!({ "result": request }).to_string();
>>>>>>> 8a284f02
    let order = TakerOrder {
        created_at: now_ms(),
        matches: HashMap::new(),
        request,
        order_type: input.order_type,
    };
    save_my_taker_order(ctx, &order);
    my_taker_orders.insert(order.request.uuid, order);
    drop(my_taker_orders);
    Ok(result)
}

fn price_ping_sig_hash(timestamp: u32, pubsecp: &[u8], pubkey: &[u8], base: &[u8], rel: &[u8], price64: u64) -> H256 {
    let mut input = vec![];
    input.extend_from_slice(&timestamp.to_le_bytes());
    input.extend_from_slice(pubsecp);
    input.extend_from_slice(pubkey);
    input.extend_from_slice(base);
    input.extend_from_slice(rel);
    input.extend_from_slice(&price64.to_le_bytes());
    sha256(&input)
}

#[derive(Debug, Deserialize, Serialize)]
struct PricePingRequest {
    method: String,
    pubkey: String,
    base: String,
    rel: String,
    price: BigDecimal,
    price_rat: Option<MmNumber>,
    price64: String,
    timestamp: u64,
    pubsecp: String,
    sig: String,
    // TODO rename, it's called "balance", but it's actual meaning is max available volume to trade
    #[serde(rename = "bal")]
    balance: BigDecimal,
    balance_rat: Option<MmNumber>,
    uuid: Option<Uuid>,
    peer_id: String,
    initial_message: Vec<u8>,
}

impl PricePingRequest {
    fn new(ctx: &MmArc, order: &MakerOrder, balance: BigDecimal) -> Result<PricePingRequest, String> {
        let public_id = try_s!(ctx.public_id());
<<<<<<< HEAD
        // not used anywhere
        let price64 = 0;
=======

        let price64 = (&order.price * BigDecimal::from(100_000_000)).to_u64().unwrap();
>>>>>>> 8a284f02
        let timestamp = now_ms() / 1000;
        let sig_hash = price_ping_sig_hash(
            timestamp as u32,
            &**ctx.secp256k1_key_pair().public(),
            &public_id.bytes,
            order.base.as_bytes(),
            order.rel.as_bytes(),
            price64,
        );

        let sig = try_s!(ctx.secp256k1_key_pair().private().sign(&sig_hash));

        let available_amount: BigRational = order.available_amount().into();
        let min_amount = BigRational::new(777.into(), 100_000.into());
        let max_volume = if available_amount > min_amount {
            let my_balance = from_dec_to_ratio(balance);
            if available_amount <= my_balance && available_amount > BigRational::from_integer(0.into()) {
                available_amount
            } else {
                my_balance
            }
        } else {
            BigRational::from_integer(0.into())
        };

        Ok(PricePingRequest {
            method: "postprice".into(),
            pubkey: hex::encode(&public_id.bytes),
            base: order.base.clone(),
            rel: order.rel.clone(),
            price64: price64.to_string(),
            price: order.price.to_decimal(),
            price_rat: Some(order.price.clone()),
            timestamp,
            pubsecp: hex::encode(&**ctx.secp256k1_key_pair().public()),
            sig: hex::encode(&*sig),
            balance: from_ratio_to_dec(&max_volume),
            balance_rat: Some(max_volume.into()),
            uuid: Some(order.uuid),
            peer_id: ctx.peer_id.or(&|| panic!()).clone(),
            initial_message: vec![],
        })
    }
}

pub fn lp_post_price_recv(ctx: &MmArc, req: Json) -> HyRes {
    let req: PricePingRequest = try_h!(json::from_value(req));
    let signature: Signature = try_h!(req.sig.parse());
    let pubkey_bytes = try_h!(hex::decode(&req.pubsecp));
    // return success response to avoid excessive logging of
    // RPC error response: lp_ordermatch:852] sender pubkey 03eb26aab2e22fd2507042d1c472b3f973d629d295d391faf7b68ac5b85197ec80 is banned""
    // messages
    if is_pubkey_banned(ctx, &H256Json::from(&pubkey_bytes[1..])) {
        return rpc_response(200, ERRL!("sender pubkey {} is banned", req.pubsecp));
    }
    let pub_secp = try_h!(Public::from_slice(&pubkey_bytes));
    let pubkey = try_h!(hex::decode(&req.pubkey));
    let sig_hash = price_ping_sig_hash(
        req.timestamp as u32,
        &*pub_secp,
        &pubkey,
        req.base.as_bytes(),
        req.rel.as_bytes(),
        try_h!(req.price64.parse()),
    );
    let sig_check = try_h!(pub_secp.verify(&sig_hash, &signature));
    if sig_check {
        // identify the order by first 16 bytes of node pubkey to keep backwards-compatibility
        // TODO remove this when all nodes are updated
        let mut bytes = [0; 16];
        bytes.copy_from_slice(&pubkey[..16]);
        let uuid = req.uuid.unwrap_or_else(|| Uuid::from_bytes(bytes));
        let ordermatch_ctx: Arc<OrdermatchContext> = try_h!(OrdermatchContext::from_ctx(ctx));
        let mut orderbook = try_h!(ordermatch_ctx.orderbook.lock());
        match orderbook.entry((req.base.clone(), req.rel.clone())) {
            Entry::Vacant(pair_orders) => {
                if req.balance > 0.into() && req.price > 0.into() {
                    let mut orders = HashMap::new();
                    orders.insert(uuid, req);
                    pair_orders.insert(orders);
                }
            },
            Entry::Occupied(mut pair_orders) => match pair_orders.get_mut().entry(uuid) {
                Entry::Vacant(order) => {
                    if req.balance > 0.into() && req.price > 0.into() {
                        order.insert(req);
                    }
                },
                Entry::Occupied(mut order) => {
                    if req.balance > 0.into() {
                        order.insert(req);
                    } else {
                        order.remove();
                    }
                },
            },
        }
        rpc_response(200, r#"{"result":"success"}"#)
    } else {
        rpc_err_response(400, "price ping invalid signature")
    }
}

fn lp_send_price_ping(req: &PricePingRequest, ctx: &MmArc) -> Result<(), String> {
    let req_string = try_s!(json::to_string(req));

    // TODO this is required to process the set price message on our own node, it's the easiest way now
    //      there might be a better way of doing this so we should consider refactoring
    let req_value = try_s!(json::to_value(req));
    let ctxʹ = ctx.clone();
    spawn(async move {
        let rc = lp_post_price_recv(&ctxʹ, req_value).compat().await;
        if let Err(err) = rc {
            log!("!lp_post_price_recv: "(err))
        }
    });

    ctx.broadcast_p2p_msg(orderbook_topic(&req.base, &req.rel), req_string.into_bytes());
    Ok(())
}

fn one() -> u8 { 1 }

fn get_true() -> bool { true }

#[derive(Deserialize)]
struct SetPriceReq {
    base: String,
    rel: String,
    price: MmNumber,
    #[serde(default)]
    max: bool,
    #[allow(dead_code)]
    #[serde(default = "one")]
    broadcast: u8,
    #[serde(default)]
    volume: MmNumber,
    #[serde(default = "get_true")]
    cancel_previous: bool,
    base_confs: Option<u64>,
    base_nota: Option<bool>,
    rel_confs: Option<u64>,
    rel_nota: Option<bool>,
}

pub async fn set_price(ctx: MmArc, req: Json) -> Result<Response<Vec<u8>>, String> {
    let req: SetPriceReq = try_s!(json::from_value(req));

    let base_coin: MmCoinEnum = match try_s!(lp_coinfindᵃ(&ctx, &req.base).await) {
        Some(coin) => coin,
        None => return ERR!("Base coin {} is not found", req.base),
    };

    let rel_coin: MmCoinEnum = match try_s!(lp_coinfindᵃ(&ctx, &req.rel).await) {
        Some(coin) => coin,
        None => return ERR!("Rel coin {} is not found", req.rel),
    };

    let my_balance = try_s!(base_coin.my_balance().compat().await);
    let volume = if req.max {
        // use entire balance deducting the locked amount and trade fee if it's paid with base coin,
        // skipping "check_balance_for_maker_swap"
        let trade_fee = try_s!(base_coin.get_trade_fee().compat().await);
        let mut vol = MmNumber::from(my_balance) - get_locked_amount(&ctx, base_coin.ticker(), &trade_fee);
        if trade_fee.coin == base_coin.ticker() {
            vol = vol - trade_fee.amount;
        }
        vol
    } else {
        try_s!(check_balance_for_maker_swap(&ctx, &base_coin, req.volume.clone(), None).await);
        req.volume.clone()
    };
    try_s!(rel_coin.can_i_spend_other_payment().compat().await);

    let ordermatch_ctx = try_s!(OrdermatchContext::from_ctx(&ctx));
    let mut my_orders = try_s!(ordermatch_ctx.my_maker_orders.lock());
    if req.cancel_previous {
        // remove the previous orders if there're some to allow multiple setprice call per pair
        // it's common use case now as `autoprice` doesn't work with new ordermatching and
        // MM2 users request the coins price from aggregators by their own scripts issuing
        // repetitive setprice calls with new price
<<<<<<< HEAD
        *my_orders = my_orders.drain().filter_map(|(uuid, order)| {
            let to_delete = order.base == req.base && order.rel == req.rel;
            if to_delete {
                delete_my_maker_order(&ctx, &order);
                ordermatch_ctx.maker_order_cancelled(&order);
                None
            } else {
                Some((uuid, order))
            }
        }).collect();
=======
        *my_orders = my_orders
            .drain()
            .filter_map(|(uuid, order)| {
                let to_delete = order.base == req.base && order.rel == req.rel;
                if to_delete {
                    delete_my_maker_order(&ctx, &order);
                    cancelled_orders.insert(uuid, order);
                    None
                } else {
                    Some((uuid, order))
                }
            })
            .collect();
>>>>>>> 8a284f02
    }

    let conf_settings = OrderConfirmationsSettings {
        base_confs: req.base_confs.unwrap_or_else(|| base_coin.required_confirmations()),
        base_nota: req.base_nota.unwrap_or_else(|| base_coin.requires_notarization()),
        rel_confs: req.rel_confs.unwrap_or_else(|| rel_coin.required_confirmations()),
        rel_nota: req.rel_nota.unwrap_or_else(|| rel_coin.requires_notarization()),
    };
    let builder = MakerOrderBuilder::default()
        .with_base_coin(req.base)
        .with_rel_coin(req.rel)
        .with_max_base_vol(volume)
        .with_price(req.price)
        .with_conf_settings(conf_settings);

    let order = try_s!(builder.build());
<<<<<<< HEAD
    let res = try_s!(json::to_vec(&json!({"result":order})));
    ordermatch_ctx.maker_order_created(&order);
=======
    save_my_maker_order(&ctx, &order);
    let res = try_s!(json::to_vec(&json!({ "result": order })));
>>>>>>> 8a284f02
    my_orders.insert(order.uuid, order);
    Ok(try_s!(Response::builder().body(res)))
}

pub async fn broadcast_my_maker_orders(ctx: &MmArc) -> Result<(), String> {
    let ordermatch_ctx = try_s!(OrdermatchContext::from_ctx(ctx));
    let my_orders = try_s!(ordermatch_ctx.my_maker_orders.lock()).clone();
    for (_, order) in my_orders {
        let base_coin = match try_s!(lp_coinfindᵃ(ctx, &order.base).await) {
            Some(coin) => coin,
            None => {
                ctx.log.log(
                    "",
                    &[&"broadcast_my_maker_orders", &order.base, &order.rel],
                    "base coin is not active yet",
                );
                continue;
            },
        };

        let _rel_coin = match try_s!(lp_coinfindᵃ(ctx, &order.rel).await) {
            Some(coin) => coin,
            None => {
                ctx.log.log(
                    "",
                    &[&"broadcast_my_maker_orders", &order.base, &order.rel],
                    "rel coin is not active yet",
                );
                continue;
            },
        };

        let balance = match base_coin.my_balance().compat().await {
            Ok(b) => b,
            Err(e) => {
                ctx.log.log(
                    "",
                    &[&"broadcast_my_maker_orders", &order.base, &order.rel],
                    &format!("failed to get balance of base coin: {}", e),
                );
                continue;
            },
        };

        if balance >= MIN_TRADING_VOL.parse().unwrap() {
            let ping = match PricePingRequest::new(ctx, &order, balance) {
                Ok(p) => p,
                Err(e) => {
                    ctx.log.log(
                        "",
                        &[&"broadcast_my_maker_orders", &order.base, &order.rel],
                        &format!("ping request creation failed {}", e),
                    );
                    continue;
                },
            };

            if let Err(e) = lp_send_price_ping(&ping, ctx) {
                ctx.log.log(
                    "",
                    &[&"broadcast_my_maker_orders", &order.base, &order.rel],
                    &format!("ping request send failed {}", e),
                );
                continue;
            }
        } else {
            // cancel the order if available balance is lower than MIN_TRADING_VOL
<<<<<<< HEAD
            let mut order = try_s!(ordermatch_ctx.my_maker_orders.lock()).remove(&order.uuid);
            if let Some(mut order) = order {
                // TODO cancelling means setting volume to 0 as of now, should refactor
                order.max_base_vol = 0.into();
                ordermatch_ctx.maker_order_cancelled(&order);
            }
=======
            try_s!(ordermatch_ctx.my_maker_orders.lock()).remove(&order.uuid);
            delete_my_maker_order(ctx, &order);
            try_s!(ordermatch_ctx.my_cancelled_orders.lock()).insert(order.uuid, order);
        }
    }
    // the difference of cancelled orders from maker orders that we broadcast the cancel request only once
    // cancelled record can be just dropped then
    let cancelled_orders: HashMap<_, _> = try_s!(ordermatch_ctx.my_cancelled_orders.lock()).drain().collect();
    for (_, mut order) in cancelled_orders {
        // TODO cancel means setting the volume to 0 as of now, should refactor
        order.max_base_vol = 0.into();
        order.max_base_vol_rat = BigRational::from_integer(0.into());
        let ping = match PricePingRequest::new(ctx, &order, 0.into()) {
            Ok(p) => p,
            Err(e) => {
                ctx.log.log(
                    "",
                    &[&"broadcast_cancelled_orders", &order.base, &order.rel],
                    &format!("ping request creation failed {}", e),
                );
                continue;
            },
        };

        if let Err(e) = lp_send_price_ping(&ping, ctx) {
            ctx.log.log(
                "",
                &[&"broadcast_cancelled_orders", &order.base, &order.rel],
                &format!("ping request send failed {}", e),
            );
            continue;
>>>>>>> 8a284f02
        }
    }

    Ok(())
}

/// Result of match_order_and_request function
#[derive(Debug, PartialEq)]
enum OrderMatchResult {
    /// Order and request matched, contains base and rel resulting amounts
    Matched((MmNumber, MmNumber)),
    /// Orders didn't match
    NotMatched,
}

/// Attempts to match the Maker's order and Taker's request
fn match_order_and_request(maker: &MakerOrder, taker: &TakerRequest) -> OrderMatchResult {
    let taker_base_amount: MmNumber = taker.get_base_amount();
    let taker_rel_amount: MmNumber = taker.get_rel_amount();

    match taker.action {
        TakerAction::Buy => {
<<<<<<< HEAD
            if maker.base == taker.base && maker.rel == taker.rel && taker_base_amount <= maker.available_amount() && taker_base_amount >= maker.min_base_vol {
=======
            if maker.base == taker.base
                && maker.rel == taker.rel
                && taker_base_amount <= maker.available_amount()
                && taker_base_amount >= maker_min_vol
            {
>>>>>>> 8a284f02
                let taker_price = &taker_rel_amount / &taker_base_amount;
                if taker_price >= maker.price {
                    OrderMatchResult::Matched((taker_base_amount.clone(), &taker_base_amount * &maker.price))
                } else {
                    OrderMatchResult::NotMatched
                }
            } else {
                OrderMatchResult::NotMatched
            }
        },
        TakerAction::Sell => {
<<<<<<< HEAD
            if maker.base == taker.rel && maker.rel == taker.base && taker_rel_amount <= maker.available_amount() && taker_rel_amount >= maker.min_base_vol {
=======
            if maker.base == taker.rel
                && maker.rel == taker.base
                && taker_rel_amount <= maker.available_amount()
                && taker_rel_amount >= maker_min_vol
            {
>>>>>>> 8a284f02
                let taker_price = &taker_base_amount / &taker_rel_amount;
                if taker_price >= maker.price {
                    OrderMatchResult::Matched((&taker_base_amount / &maker.price, taker_base_amount))
                } else {
                    OrderMatchResult::NotMatched
                }
            } else {
                OrderMatchResult::NotMatched
            }
        },
    }
}

#[derive(Deserialize)]
struct OrderStatusReq {
    uuid: Uuid,
}

pub fn order_status(ctx: MmArc, req: Json) -> HyRes {
    let req: OrderStatusReq = try_h!(json::from_value(req));

    let ordermatch_ctx = try_h!(OrdermatchContext::from_ctx(&ctx));
    let maker_orders = try_h!(ordermatch_ctx.my_maker_orders.lock());
    if let Some(order) = maker_orders.get(&req.uuid) {
        return rpc_response(
            200,
            json!({
                "type": "Maker",
                "order": MakerOrderForRpc::from(order),
            })
            .to_string(),
        );
    }

    let taker_orders = try_h!(ordermatch_ctx.my_taker_orders.lock());
    if let Some(order) = taker_orders.get(&req.uuid) {
        return rpc_response(
            200,
            json!({
                "type": "Taker",
                "order": TakerOrderForRpc::from(order),
            })
            .to_string(),
        );
    }

    rpc_err_response(404, &format!("Order with uuid {} is not found", req.uuid))
}

#[derive(Deserialize)]
struct CancelOrderReq {
    uuid: Uuid,
}

pub fn cancel_order(ctx: MmArc, req: Json) -> HyRes {
    let req: CancelOrderReq = try_h!(json::from_value(req));

    let ordermatch_ctx = try_h!(OrdermatchContext::from_ctx(&ctx));
    let mut maker_orders = try_h!(ordermatch_ctx.my_maker_orders.lock());
    match maker_orders.entry(req.uuid) {
        Entry::Occupied(order) => {
            if !order.get().is_cancellable() {
                return rpc_err_response(500, &format!("Order {} is being matched now, can't cancel", req.uuid));
            }
            let mut cancelled_orders = try_h!(ordermatch_ctx.my_cancelled_orders.lock());
            let order = order.remove();
<<<<<<< HEAD
            ordermatch_ctx.maker_order_cancelled(&order);
            return rpc_response(200, json!({
                "result": "success"
            }).to_string())
=======
            delete_my_maker_order(&ctx, &order);
            cancelled_orders.insert(req.uuid, order);
            return rpc_response(
                200,
                json!({
                    "result": "success"
                })
                .to_string(),
            );
>>>>>>> 8a284f02
        },
        // look for taker order with provided uuid
        Entry::Vacant(_) => (),
    }

    let mut taker_orders = try_h!(ordermatch_ctx.my_taker_orders.lock());
    match taker_orders.entry(req.uuid) {
        Entry::Occupied(order) => {
            if !order.get().is_cancellable() {
                return rpc_err_response(500, &format!("Order {} is being matched now, can't cancel", req.uuid));
            }
            let order = order.remove();
            delete_my_taker_order(&ctx, &order);
            return rpc_response(
                200,
                json!({
                    "result": "success"
                })
                .to_string(),
            );
        },
        // error is returned
        Entry::Vacant(_) => (),
    }

    rpc_err_response(404, &format!("Order with uuid {} is not found", req.uuid))
}

#[derive(Serialize)]
struct MakerOrderForRpc<'a> {
    #[serde(flatten)]
    order: &'a MakerOrder,
    cancellable: bool,
    available_amount: BigDecimal,
}

impl<'a> From<&'a MakerOrder> for MakerOrderForRpc<'a> {
    fn from(order: &'a MakerOrder) -> MakerOrderForRpc {
        MakerOrderForRpc {
            order,
            cancellable: order.is_cancellable(),
            available_amount: order.available_amount().into(),
        }
    }
}

#[derive(Serialize)]
struct TakerOrderForRpc<'a> {
    #[serde(flatten)]
    order: &'a TakerOrder,
    cancellable: bool,
}

impl<'a> From<&'a TakerOrder> for TakerOrderForRpc<'a> {
    fn from(order: &'a TakerOrder) -> TakerOrderForRpc {
        TakerOrderForRpc {
            order,
            cancellable: order.is_cancellable(),
        }
    }
}

pub fn my_orders(ctx: MmArc) -> HyRes {
    let ordermatch_ctx = try_h!(OrdermatchContext::from_ctx(&ctx));
    let maker_orders = try_h!(ordermatch_ctx.my_maker_orders.lock());
    let taker_orders = try_h!(ordermatch_ctx.my_taker_orders.lock());
    let maker_orders_for_rpc: HashMap<_, _> = maker_orders
        .iter()
        .map(|(uuid, order)| (uuid, MakerOrderForRpc::from(order)))
        .collect();
    let taker_orders_for_rpc: HashMap<_, _> = taker_orders
        .iter()
        .map(|(uuid, order)| (uuid, TakerOrderForRpc::from(order)))
        .collect();
    rpc_response(
        200,
        json!({
            "result": {
                "maker_orders": maker_orders_for_rpc,
                "taker_orders": taker_orders_for_rpc,
            }
        })
        .to_string(),
    )
}

pub fn my_maker_orders_dir(ctx: &MmArc) -> PathBuf { ctx.dbdir().join("ORDERS").join("MY").join("MAKER") }

fn my_taker_orders_dir(ctx: &MmArc) -> PathBuf { ctx.dbdir().join("ORDERS").join("MY").join("TAKER") }

fn my_maker_order_file_path(ctx: &MmArc, uuid: &Uuid) -> PathBuf {
    my_maker_orders_dir(ctx).join(format!("{}.json", uuid))
}

fn my_taker_order_file_path(ctx: &MmArc, uuid: &Uuid) -> PathBuf {
    my_taker_orders_dir(ctx).join(format!("{}.json", uuid))
}

fn save_my_maker_order(ctx: &MmArc, order: &MakerOrder) {
    let path = my_maker_order_file_path(ctx, &order.uuid);
    let content = unwrap!(json::to_vec(order));
    unwrap!(write(&path, &content));
}

fn save_my_taker_order(ctx: &MmArc, order: &TakerOrder) {
    let path = my_taker_order_file_path(ctx, &order.request.uuid);
    let content = unwrap!(json::to_vec(order));
    unwrap!(write(&path, &content));
}

#[cfg_attr(test, mockable)]
fn delete_my_maker_order(ctx: &MmArc, order: &MakerOrder) {
    let path = my_maker_order_file_path(ctx, &order.uuid);
    match remove_file(&path) {
        Ok(_) => (),
        Err(e) => log!("Warning, could not remove order file " (path.display()) ", error " (e)),
    }
}

#[cfg_attr(test, mockable)]
fn delete_my_taker_order(ctx: &MmArc, order: &TakerOrder) {
    let path = my_taker_order_file_path(ctx, &order.request.uuid);
    match remove_file(&path) {
        Ok(_) => (),
        Err(e) => log!("Warning, could not remove order file " (path.display()) ", error " (e)),
    }
}

pub fn orders_kick_start(ctx: &MmArc) -> Result<HashSet<String>, String> {
    let mut coins = HashSet::new();
    let ordermatch_ctx = try_s!(OrdermatchContext::from_ctx(ctx));
    let mut maker_orders = try_s!(ordermatch_ctx.my_maker_orders.lock());
    let maker_entries = try_s!(json_dir_entries(&my_maker_orders_dir(&ctx)));

    maker_entries.iter().for_each(|entry| {
        if let Ok(order) = json::from_slice::<MakerOrder>(&slurp(&entry.path())) {
            coins.insert(order.base.clone());
            coins.insert(order.rel.clone());
            maker_orders.insert(order.uuid, order);
        }
    });

    let mut taker_orders = try_s!(ordermatch_ctx.my_taker_orders.lock());
    let taker_entries: Vec<DirEntry> = try_s!(json_dir_entries(&my_taker_orders_dir(&ctx)));

    taker_entries.iter().for_each(|entry| {
        if let Ok(order) = json::from_slice::<TakerOrder>(&slurp(&entry.path())) {
            coins.insert(order.request.base.clone());
            coins.insert(order.request.rel.clone());
            taker_orders.insert(order.request.uuid, order);
        }
    });
    Ok(coins)
}

#[derive(Deserialize)]
#[serde(tag = "type", content = "data")]
pub enum CancelBy {
    /// All orders of current node
    All,
    /// All orders of specific pair
    Pair { base: String, rel: String },
    /// All orders using the coin ticker as base or rel
    Coin { ticker: String },
}

pub fn cancel_orders_by(ctx: &MmArc, cancel_by: CancelBy) -> Result<(Vec<Uuid>, Vec<Uuid>), String> {
    let mut cancelled = vec![];
    let mut currently_matching = vec![];

    let ordermatch_ctx = try_s!(OrdermatchContext::from_ctx(ctx));
    let mut maker_orders = try_s!(ordermatch_ctx.my_maker_orders.lock());
    let mut taker_orders = try_s!(ordermatch_ctx.my_taker_orders.lock());
    let mut my_cancelled_orders = try_s!(ordermatch_ctx.my_cancelled_orders.lock());

    macro_rules! cancel_maker_if_true {
        ($e: expr, $uuid: ident, $order: ident) => {
            if $e {
                if $order.is_cancellable() {
                    delete_my_maker_order(&ctx, &$order);
                    my_cancelled_orders.insert($uuid, $order);
                    cancelled.push($uuid);
                    None
                } else {
                    currently_matching.push($uuid);
                    Some(($uuid, $order))
                }
            } else {
                Some(($uuid, $order))
            }
        };
    }

    macro_rules! cancel_taker_if_true {
        ($e: expr, $uuid: ident, $order: ident) => {
            if $e {
                if $order.is_cancellable() {
                    delete_my_taker_order(&ctx, &$order);
                    cancelled.push($uuid);
                    None
                } else {
                    currently_matching.push($uuid);
                    Some(($uuid, $order))
                }
            } else {
                Some(($uuid, $order))
            }
        };
    }

    match cancel_by {
        CancelBy::All => {
            *maker_orders = maker_orders
                .drain()
                .filter_map(|(uuid, order)| cancel_maker_if_true!(true, uuid, order))
                .collect();
            *taker_orders = taker_orders
                .drain()
                .filter_map(|(uuid, order)| cancel_taker_if_true!(true, uuid, order))
                .collect();
        },
        CancelBy::Pair { base, rel } => {
            *maker_orders = maker_orders
                .drain()
                .filter_map(|(uuid, order)| cancel_maker_if_true!(order.base == base && order.rel == rel, uuid, order))
                .collect();
            *taker_orders = taker_orders
                .drain()
                .filter_map(|(uuid, order)| {
                    cancel_taker_if_true!(order.request.base == base && order.request.rel == rel, uuid, order)
                })
                .collect();
        },
        CancelBy::Coin { ticker } => {
            *maker_orders = maker_orders
                .drain()
                .filter_map(|(uuid, order)| {
                    cancel_maker_if_true!(order.base == ticker || order.rel == ticker, uuid, order)
                })
                .collect();
            *taker_orders = taker_orders
                .drain()
                .filter_map(|(uuid, order)| {
                    cancel_taker_if_true!(order.request.base == ticker || order.request.rel == ticker, uuid, order)
                })
                .collect();
        },
    };

    Ok((cancelled, currently_matching))
}

pub fn cancel_all_orders(ctx: MmArc, req: Json) -> HyRes {
    let cancel_by: CancelBy = try_h!(json::from_value(req["cancel_by"].clone()));

    let (cancelled, currently_matching) = try_h!(cancel_orders_by(&ctx, cancel_by));

    rpc_response(
        200,
        json!({
            "result": {
                "cancelled": cancelled,
                "currently_matching": currently_matching,
            }
        })
        .to_string(),
    )
}

#[derive(Serialize)]
pub struct OrderbookEntry {
    coin: String,
    address: String,
    price: BigDecimal,
    price_rat: BigRational,
    price_fraction: Fraction,
    #[serde(rename = "maxvolume")]
    max_volume: BigDecimal,
    max_volume_rat: BigRational,
    max_volume_fraction: Fraction,
    pubkey: String,
    age: i64,
    zcredits: u64,
    uuid: Uuid,
    is_mine: bool,
}

#[derive(Serialize)]
pub struct OrderbookResponse {
    #[serde(rename = "askdepth")]
    ask_depth: u32,
    asks: Vec<OrderbookEntry>,
    base: String,
    #[serde(rename = "biddepth")]
    bid_depth: u32,
    bids: Vec<OrderbookEntry>,
    netid: u16,
    #[serde(rename = "numasks")]
    num_asks: usize,
    #[serde(rename = "numbids")]
    num_bids: usize,
    rel: String,
    timestamp: u64,
}

#[derive(Deserialize)]
struct OrderbookReq {
    base: String,
    rel: String,
}

pub async fn orderbook(ctx: MmArc, req: Json) -> Result<Response<Vec<u8>>, String> {
    let req: OrderbookReq = try_s!(json::from_value(req));
    if req.base == req.rel {
        return ERR!("Base and rel must be different coins");
    }
    let rel_coin = try_s!(lp_coinfindᵃ(&ctx, &req.rel).await);
    let rel_coin = try_s!(rel_coin.ok_or("Rel coin is not found or inactive"));
    let base_coin = try_s!(lp_coinfindᵃ(&ctx, &req.base).await);
    let base_coin: MmCoinEnum = try_s!(base_coin.ok_or("Base coin is not found or inactive"));
    try_s!(ctx.subscribe_to_p2p_topic(orderbook_topic(&req.base, &req.rel)).await);
    let ordermatch_ctx: Arc<OrdermatchContext> = try_s!(OrdermatchContext::from_ctx(&ctx));
    let orderbook = try_s!(ordermatch_ctx.orderbook.lock());
    let my_pubsecp = hex::encode(&**ctx.secp256k1_key_pair().public());
    let asks = match orderbook.get(&(req.base.clone(), req.rel.clone())) {
        Some(asks) => {
            let mut orderbook_entries = vec![];
            for (uuid, ask) in asks.iter() {
                orderbook_entries.push(OrderbookEntry {
                    coin: req.base.clone(),
                    address: try_s!(base_coin.address_from_pubkey_str(&ask.pubsecp)),
                    price: ask.price.clone(),
                    price_rat: ask
                        .price_rat
                        .as_ref()
                        .map(|p| p.to_ratio())
                        .unwrap_or_else(|| from_dec_to_ratio(ask.price.clone())),
                    price_fraction: ask
                        .price_rat
                        .as_ref()
                        .map(|p| p.to_fraction())
                        .unwrap_or_else(|| ask.price.clone().into()),
                    max_volume: ask.balance.clone(),
                    max_volume_rat: ask
                        .balance_rat
                        .as_ref()
                        .map(|p| p.to_ratio())
                        .unwrap_or_else(|| from_dec_to_ratio(ask.balance.clone())),
                    max_volume_fraction: ask
                        .balance_rat
                        .as_ref()
                        .map(|p| p.to_fraction())
                        .unwrap_or_else(|| ask.balance.clone().into()),
                    pubkey: ask.pubkey.clone(),
                    age: (now_ms() as i64 / 1000) - ask.timestamp as i64,
                    zcredits: 0,
                    uuid: *uuid,
                    is_mine: my_pubsecp == ask.pubsecp,
                })
            }
            orderbook_entries
        },
        None => vec![],
    };
    let bids = match orderbook.get(&(req.rel.clone(), req.base.clone())) {
        Some(asks) => {
            let mut orderbook_entries = vec![];
            for (uuid, ask) in asks.iter() {
                let price_mm = MmNumber::from(1i32)
                    / ask
                        .price_rat
                        .clone()
                        .unwrap_or_else(|| from_dec_to_ratio(ask.price.clone()).into());
                orderbook_entries.push(OrderbookEntry {
                    coin: req.rel.clone(),
                    address: try_s!(rel_coin.address_from_pubkey_str(&ask.pubsecp)),
                    // NB: 1/x can not be represented as a decimal and introduces a rounding error
                    // cf. https://github.com/KomodoPlatform/atomicDEX-API/issues/495#issuecomment-516365682
                    price: BigDecimal::from(1) / &ask.price,
                    price_rat: price_mm.to_ratio(),
                    price_fraction: price_mm.to_fraction(),
                    max_volume: ask.balance.clone(),
                    max_volume_rat: ask
                        .balance_rat
                        .as_ref()
                        .map(|p| p.to_ratio())
                        .unwrap_or_else(|| from_dec_to_ratio(ask.balance.clone())),
                    max_volume_fraction: ask
                        .balance_rat
                        .as_ref()
                        .map(|p| p.to_fraction())
                        .unwrap_or_else(|| from_dec_to_ratio(ask.balance.clone()).into()),
                    pubkey: ask.pubkey.clone(),
                    age: (now_ms() as i64 / 1000) - ask.timestamp as i64,
                    zcredits: 0,
                    uuid: *uuid,
                    is_mine: my_pubsecp == ask.pubsecp,
                })
            }
            orderbook_entries
        },
        None => vec![],
    };
    let response = OrderbookResponse {
        num_asks: asks.len(),
        num_bids: bids.len(),
        ask_depth: 0,
        asks,
        base: req.base,
        bid_depth: 0,
        bids,
        netid: ctx.netid(),
        rel: req.rel,
        timestamp: now_ms() / 1000,
    };
    let responseʲ = try_s!(json::to_vec(&response));
    Ok(try_s!(Response::builder().body(responseʲ)))
}

pub fn migrate_saved_orders(ctx: &MmArc) -> Result<(), String> {
<<<<<<< HEAD
=======
    let maker_entries = try_s!(json_dir_entries(&my_maker_orders_dir(&ctx)));
    maker_entries.iter().for_each(|entry| {
        if let Ok(mut order) = json::from_slice::<MakerOrder>(&slurp(&entry.path())) {
            if order.max_base_vol_rat == BigRational::zero() {
                order.max_base_vol_rat = from_dec_to_ratio(order.max_base_vol.clone());
            }
            if order.min_base_vol_rat == BigRational::zero() {
                order.min_base_vol_rat = from_dec_to_ratio(order.min_base_vol.clone());
            }
            if order.price_rat == BigRational::zero() {
                order.price_rat = from_dec_to_ratio(order.price.clone());
            }
            save_my_maker_order(ctx, &order)
        }
    });

>>>>>>> 8a284f02
    let taker_entries: Vec<DirEntry> = try_s!(json_dir_entries(&my_taker_orders_dir(&ctx)));
    taker_entries.iter().for_each(|entry| {
        if let Ok(mut order) = json::from_slice::<TakerOrder>(&slurp(&entry.path())) {
            if order.request.base_amount_rat.is_none() {
                order.request.base_amount_rat = Some(from_dec_to_ratio(order.request.base_amount.clone()));
            }
            if order.request.rel_amount_rat.is_none() {
                order.request.rel_amount_rat = Some(from_dec_to_ratio(order.request.rel_amount.clone()));
            }
            save_my_taker_order(ctx, &order)
        }
    });
    Ok(())
}

fn choose_maker_confs_and_notas(
    maker_confs: Option<OrderConfirmationsSettings>,
    taker_req: &TakerRequest,
    maker_coin: &MmCoinEnum,
    taker_coin: &MmCoinEnum,
) -> SwapConfirmationsSettings {
    let maker_settings = maker_confs.unwrap_or(OrderConfirmationsSettings {
        base_confs: maker_coin.required_confirmations(),
        base_nota: maker_coin.requires_notarization(),
        rel_confs: taker_coin.required_confirmations(),
        rel_nota: taker_coin.requires_notarization(),
    });

    let (maker_coin_confs, maker_coin_nota, taker_coin_confs, taker_coin_nota) = match taker_req.conf_settings {
        Some(taker_settings) => match taker_req.action {
            TakerAction::Sell => {
                let maker_coin_confs = if taker_settings.rel_confs < maker_settings.base_confs {
                    taker_settings.rel_confs
                } else {
                    maker_settings.base_confs
                };
                let maker_coin_nota = if !taker_settings.rel_nota {
                    taker_settings.rel_nota
                } else {
                    maker_settings.base_nota
                };
                (
                    maker_coin_confs,
                    maker_coin_nota,
                    maker_settings.rel_confs,
                    maker_settings.rel_nota,
                )
            },
            TakerAction::Buy => {
                let maker_coin_confs = if taker_settings.base_confs < maker_settings.base_confs {
                    taker_settings.base_confs
                } else {
                    maker_settings.base_confs
                };
                let maker_coin_nota = if !taker_settings.base_nota {
                    taker_settings.base_nota
                } else {
                    maker_settings.base_nota
                };
                (
                    maker_coin_confs,
                    maker_coin_nota,
                    maker_settings.rel_confs,
                    maker_settings.rel_nota,
                )
            },
        },
        None => (
            maker_settings.base_confs,
            maker_settings.base_nota,
            maker_settings.rel_confs,
            maker_settings.rel_nota,
        ),
    };

    SwapConfirmationsSettings {
        maker_coin_confs,
        maker_coin_nota,
        taker_coin_confs,
        taker_coin_nota,
    }
}

fn choose_taker_confs_and_notas(
    taker_req: &TakerRequest,
    maker_reserved: &MakerReserved,
    maker_coin: &MmCoinEnum,
    taker_coin: &MmCoinEnum,
) -> SwapConfirmationsSettings {
    let (mut taker_coin_confs, mut taker_coin_nota, maker_coin_confs, maker_coin_nota) = match taker_req.action {
        TakerAction::Buy => match taker_req.conf_settings {
            Some(s) => (s.rel_confs, s.rel_nota, s.base_confs, s.base_nota),
            None => (
                taker_coin.required_confirmations(),
                taker_coin.requires_notarization(),
                maker_coin.required_confirmations(),
                maker_coin.requires_notarization(),
            ),
        },
        TakerAction::Sell => match taker_req.conf_settings {
            Some(s) => (s.base_confs, s.base_nota, s.rel_confs, s.rel_nota),
            None => (
                taker_coin.required_confirmations(),
                taker_coin.requires_notarization(),
                maker_coin.required_confirmations(),
                maker_coin.requires_notarization(),
            ),
        },
    };
    if let Some(settings_from_maker) = maker_reserved.conf_settings {
        if settings_from_maker.rel_confs < taker_coin_confs {
            taker_coin_confs = settings_from_maker.rel_confs;
        }
        if !settings_from_maker.rel_nota {
            taker_coin_nota = settings_from_maker.rel_nota;
        }
    }
    SwapConfirmationsSettings {
        maker_coin_confs,
        maker_coin_nota,
        taker_coin_confs,
        taker_coin_nota,
    }
}

mod new_protocol {
    use common::mm_number::MmNumber;
    use compact_uuid::CompactUuid;
    use crate::mm2::lp_ordermatch::OrderConfirmationsSettings;
    use mm2_libp2p::{decode_message, encode_message, decode_signed, encode_and_sign};
    use rpc::v1::types::{H256 as H256Json};
    use std::collections::HashSet;
    use super::{MatchBy as SuperMatchBy, TakerAction};

    #[derive(Debug, Deserialize, Serialize)]
    pub enum OrdermatchMessage {
        MakerOrderCreated(MakerOrderCreated),
        MakerOrderUpdated(MakerOrderUpdated),
        MakerOrderKeepAlive(MakerOrderKeepAlive),
        MakerOrderCancelled(MakerOrderCancelled),
        TakerRequest(TakerRequest),
        MakerReserved(MakerReserved),
        TakerConnect(TakerConnect),
        MakerConnected(MakerConnected),
    }

    /// MsgPack compact representation does not work with tagged enums (encoding works, but decoding fails)
    /// This is untagged representation also using compact Uuid representation
    #[derive(Clone, Debug, Deserialize, Serialize)]
    pub enum MatchBy {
        Any,
        Orders(HashSet<CompactUuid>),
        Pubkeys(HashSet<H256Json>)
    }

    impl From<SuperMatchBy> for MatchBy {
        fn from(match_by: SuperMatchBy) -> MatchBy {
            match match_by {
                SuperMatchBy::Any => MatchBy::Any,
                SuperMatchBy::Orders(uuids) => MatchBy::Orders(uuids.into_iter().map(|uuid| uuid.into()).collect()),
                SuperMatchBy::Pubkeys(pubkeys) => MatchBy::Pubkeys(pubkeys),
            }
        }
    }

    impl Into<SuperMatchBy> for MatchBy {
        fn into(self) -> SuperMatchBy {
            match self {
                MatchBy::Any => SuperMatchBy::Any,
                MatchBy::Orders(uuids) => SuperMatchBy::Orders(uuids.into_iter().map(|uuid| uuid.into()).collect()),
                MatchBy::Pubkeys(pubkeys) => SuperMatchBy::Pubkeys(pubkeys),
            }
        }
    }

    mod compact_uuid {
        use serde::{Deserialize, Deserializer, Serialize, Serializer};
        use std::str::FromStr;
        use uuid::Uuid;

        /// Default MsgPack encoded UUID length is 38 bytes (seems like it is encoded as string)
        /// This wrapper is encoded to raw 16 bytes representation
        /// Derives all traits of wrapped value
        #[derive(Clone, Copy, Debug, Eq, Hash, Ord, PartialEq, PartialOrd)]
        pub struct CompactUuid(Uuid);

        impl From<Uuid> for CompactUuid {
            fn from(uuid: Uuid) -> Self {
                CompactUuid(uuid)
            }
        }

        impl Into<Uuid> for CompactUuid {
            fn into(self) -> Uuid { self.0 }
        }

        impl FromStr for CompactUuid {
            type Err = uuid::parser::ParseError;

            fn from_str(str: &str) -> Result<Self, Self::Err> {
                let uuid = Uuid::parse_str(str)?;
                Ok(uuid.into())
            }
        }

        impl Serialize for CompactUuid {
            fn serialize<S>(&self, s: S) -> Result<S::Ok, S::Error> where S: Serializer {
                s.serialize_bytes(self.0.as_bytes())
            }
        }

        impl<'de> Deserialize<'de> for CompactUuid {
            fn deserialize<D>(d: D) -> Result<CompactUuid, D::Error> where D: Deserializer<'de> {
                let bytes: &[u8] = Deserialize::deserialize(d)?;
                let uuid = Uuid::from_slice(bytes)
                    .map_err(|e| serde::de::Error::custom(format!("Uuid::from_slice error {}", e)))?;
                Ok(uuid.into())
            }
        }
    }

    #[derive(Clone, Debug, Deserialize, Serialize)]
    pub struct MakerOrderCreated {
        pub uuid: CompactUuid,
        pub base: String,
        pub rel: String,
        pub price: MmNumber,
        pub max_volume: MmNumber,
        pub min_volume: MmNumber,
        pub conf_settings: OrderConfirmationsSettings,
    }

    #[derive(Debug, Deserialize, Serialize)]
    pub struct MakerOrderKeepAlive {
        uuid: CompactUuid,
    }

    #[derive(Debug, Deserialize, Serialize)]
    pub struct MakerOrderCancelled {
        pub uuid: CompactUuid,
    }

    #[derive(Debug, Deserialize, Serialize)]
    pub struct MakerOrderUpdated {
        uuid: CompactUuid,
        new_price: Option<MmNumber>,
        new_max_volume: Option<MmNumber>,
        new_min_volume: Option<MmNumber>,
    }

    #[derive(Clone, Debug, Deserialize, Serialize)]
    pub struct TakerRequest {
        pub base: String,
        pub rel: String,
        pub base_amount: MmNumber,
        pub rel_amount: MmNumber,
        pub action: TakerAction,
        pub uuid: CompactUuid,
        pub match_by: MatchBy,
        pub conf_settings: OrderConfirmationsSettings,
    }

    #[derive(Clone, Debug, Deserialize, Serialize)]
    pub struct MakerReserved {
        pub base: String,
        pub rel: String,
        pub base_amount: MmNumber,
        pub rel_amount: MmNumber,
        pub taker_order_uuid: CompactUuid,
        pub maker_order_uuid: CompactUuid,
        pub conf_settings: OrderConfirmationsSettings,
    }

    #[derive(Clone, Debug, Deserialize, Serialize)]
    pub struct TakerConnect {
        pub taker_order_uuid: CompactUuid,
        pub maker_order_uuid: CompactUuid,
    }

    #[derive(Clone, Debug, Deserialize, Serialize)]
    pub struct MakerConnected {
        pub taker_order_uuid: CompactUuid,
        pub maker_order_uuid: CompactUuid,
    }

    #[test]
    fn check_msg_decode() {
        let message = OrdermatchMessage::TakerRequest(
            TakerRequest {
                base: "ETH".into(),
                rel: "JST".into(),
                base_amount: 1.into(),
                rel_amount: 1.into(),
                action: TakerAction::Buy,
                uuid:  "a38bab1b-a0c5-4121-9134-c7113abb96d7".parse().unwrap(),
                match_by: MatchBy::Any,
                conf_settings: OrderConfirmationsSettings { base_confs: 1, base_nota: false, rel_confs: 1, rel_nota: false }
            }
        );

        let secret = [1; 32];
        let encoded = encode_and_sign(&message, &secret).unwrap();
        let decoded = decode_signed::<OrdermatchMessage>(&encoded).unwrap();
        println!("{:?}", decoded);
        /*
        let encoded = [147, 129, 0, 196, 33, 2, 3, 29, 66, 86, 196, 188, 159, 153, 172, 136, 191, 61, 186, 33, 119, 49, 50, 40, 31, 101, 249, 191, 35, 165, 153, 40, 188, 224, 137, 97, 226, 243, 196, 64, 58, 200, 215, 254, 176, 224, 209, 13, 91, 184, 192, 250, 193, 0, 28, 153, 192, 158, 22, 234, 157, 60, 134, 158, 242, 148, 14, 20, 172, 145, 52, 8, 106, 69, 80, 243, 242, 253, 49, 62, 169, 49, 74, 250, 242, 52, 51, 58, 134, 161, 9, 70, 69, 211, 140, 76, 147, 232, 247, 49, 200, 29, 74, 219, 196, 80, 129, 4, 152, 163, 69, 84, 72, 163, 74, 83, 84, 146, 146, 1, 145, 1, 146, 1, 145, 10, 146, 146, 1, 145, 1, 146, 1, 145, 5, 129, 0, 192, 217, 36, 101, 102, 97, 49, 50, 48, 56, 57, 45, 51, 98, 100, 55, 45, 52, 56, 56, 57, 45, 97, 57, 101, 99, 45, 48, 56, 102, 50, 102, 100, 100, 53, 50, 100, 51, 50, 145, 163, 65, 110, 121, 148, 1, 194, 1, 194];
        let decoded = decode_signed::<OrdermatchMessage>(&encoded).unwrap();
        println!("{:?}", decoded);

        */
    }
}<|MERGE_RESOLUTION|>--- conflicted
+++ resolved
@@ -22,7 +22,6 @@
 
 use bigdecimal::BigDecimal;
 use bitcrypto::sha256;
-<<<<<<< HEAD
 use coins::{BalanceUpdateEventHandler, lp_coinfindᵃ, MmCoinEnum, TradeInfo};
 use coins::utxo::{compressed_pub_key_from_priv_raw, ChecksumType};
 use common::{bits256, json_dir_entries, now_ms, new_uuid, remove_file, rpc_response, rpc_err_response, write, HyRes};
@@ -42,19 +41,6 @@
 use mm2_libp2p::{SignedMessage, encode_and_sign, decode_signed};
 #[cfg(test)]
 use mocktopus::macros::*;
-=======
-use coins::utxo::{compressed_pub_key_from_priv_raw, ChecksumType};
-use coins::{lp_coinfindᵃ, MmCoinEnum};
-use common::executor::{spawn, Timer};
-use common::mm_ctx::{from_ctx, MmArc, MmWeak};
-use common::mm_number::{from_dec_to_ratio, from_ratio_to_dec, Fraction, MmNumber};
-use common::{bits256, json_dir_entries, new_uuid, now_ms, remove_file, rpc_err_response, rpc_response, write, HyRes};
-use futures::compat::Future01CompatExt;
-use gstuff::slurp;
-use http::Response;
-use keys::{Public, Signature};
-#[cfg(test)] use mocktopus::macros::*;
->>>>>>> 8a284f02
 use num_rational::BigRational;
 use num_traits::cast::ToPrimitive;
 use num_traits::identities::Zero;
@@ -69,7 +55,6 @@
 use std::sync::{Arc, Mutex};
 use uuid::Uuid;
 
-<<<<<<< HEAD
 use crate::mm2::{
     gossipsub::{GossipsubEventHandler, pub_sub_topic, TopicPrefix, TOPIC_SEPARATOR},
     lp_swap::{check_balance_for_maker_swap, check_balance_for_taker_swap, get_locked_amount, is_pubkey_banned,
@@ -77,11 +62,6 @@
               AtomicLocktimeVersion, MakerSwap, RunMakerSwapInput, RunTakerSwapInput, SwapConfirmationsSettings, TakerSwap,
     }
 };
-=======
-use crate::mm2::lp_swap::{check_balance_for_maker_swap, check_balance_for_taker_swap, get_locked_amount,
-                          is_pubkey_banned, lp_atomic_locktime, run_maker_swap, run_taker_swap, AtomicLocktimeVersion,
-                          MakerSwap, RunMakerSwapInput, RunTakerSwapInput, SwapConfirmationsSettings, TakerSwap};
->>>>>>> 8a284f02
 
 pub const ORDERBOOK_PREFIX: TopicPrefix = "orbk";
 
@@ -1162,7 +1142,6 @@
 
 impl OrdermatchContext {
     /// Obtains a reference to this crate context, creating it if necessary.
-<<<<<<< HEAD
     fn from_ctx (ctx: &MmArc) -> Result<Arc<OrdermatchContext>, String> {
         Ok (try_s! (from_ctx (&ctx.ordermatch_ctx, move || {
             Ok (OrdermatchContext {
@@ -1178,15 +1157,6 @@
                         ctx: ctx.clone()
                     }),
                 ]),
-=======
-    fn from_ctx(ctx: &MmArc) -> Result<Arc<OrdermatchContext>, String> {
-        Ok(try_s!(from_ctx(&ctx.ordermatch_ctx, move || {
-            Ok(OrdermatchContext {
-                my_taker_orders: Mutex::new(HashMap::default()),
-                my_maker_orders: Mutex::new(HashMap::default()),
-                my_cancelled_orders: Mutex::new(HashMap::default()),
-                orderbook: Mutex::new(HashMap::default()),
->>>>>>> 8a284f02
             })
         })))
     }
@@ -1377,7 +1347,6 @@
             let mut my_maker_orders = unwrap!(ordermatch_ctx.my_maker_orders.lock());
             let mut my_cancelled_orders = unwrap!(ordermatch_ctx.my_cancelled_orders.lock());
             // transform the timed out and unmatched GTC taker orders to maker
-<<<<<<< HEAD
             *my_taker_orders = my_taker_orders.drain().filter_map(|(uuid, order)| if order.created_at + ORDERMATCH_TIMEOUT < now_ms() {
                 delete_my_taker_order(&ctx, &order);
                 if order.matches.is_empty() && order.order_type == OrderType::GoodTillCancelled {
@@ -1389,24 +1358,6 @@
             } else {
                 Some((uuid, order))
             }).collect();
-=======
-            *my_taker_orders = my_taker_orders
-                .drain()
-                .filter_map(|(uuid, order)| {
-                    if order.created_at + ORDERMATCH_TIMEOUT < now_ms() {
-                        delete_my_taker_order(&ctx, &order);
-                        if order.matches.is_empty() && order.order_type == OrderType::GoodTillCancelled {
-                            let maker_order = order.into();
-                            save_my_maker_order(&ctx, &maker_order);
-                            my_maker_orders.insert(uuid, maker_order);
-                        }
-                        None
-                    } else {
-                        Some((uuid, order))
-                    }
-                })
-                .collect();
->>>>>>> 8a284f02
             // remove timed out unfinished matches to unlock the reserved amount
             my_maker_orders.iter_mut().for_each(|(_, order)| {
                 order.matches = order
@@ -1418,7 +1369,6 @@
                     .collect();
                 save_my_maker_order(&ctx, order);
             });
-<<<<<<< HEAD
             *my_maker_orders = my_maker_orders.drain().filter_map(|(uuid, order)| {
                 let min_amount: BigDecimal = MIN_TRADING_VOL.parse().unwrap();
                 let min_amount: MmNumber = min_amount.into();
@@ -1429,22 +1379,6 @@
                     Some((uuid, order))
                 }
             }).collect();
-=======
-            *my_maker_orders = my_maker_orders
-                .drain()
-                .filter_map(|(uuid, order)| {
-                    let min_amount: BigDecimal = MIN_TRADING_VOL.parse().unwrap();
-                    let min_amount: MmNumber = min_amount.into();
-                    if order.available_amount() <= min_amount && !order.has_ongoing_matches() {
-                        delete_my_maker_order(&ctx, &order);
-                        my_cancelled_orders.insert(uuid, order);
-                        None
-                    } else {
-                        Some((uuid, order))
-                    }
-                })
-                .collect();
->>>>>>> 8a284f02
         }
 
         if now_ms() > last_price_broadcast + 5 * 60 * 1000 {
@@ -1459,7 +1393,6 @@
             // remove "timed out" orders from orderbook
             // ones that didn't receive an update for 30 seconds or more
             let mut orderbook = unwrap!(ordermatch_ctx.orderbook.lock());
-<<<<<<< HEAD
             *orderbook = orderbook.drain().filter_map(|((base, rel), mut pair_orderbook)| {
                 pair_orderbook = pair_orderbook.drain().filter_map(|(pubkey, order)| if now_ms() / 1000 > order.timestamp + 300 {
                     None
@@ -1472,35 +1405,12 @@
                     Some(((base, rel), pair_orderbook))
                 }
             }).collect();
-=======
-            *orderbook = orderbook
-                .drain()
-                .filter_map(|((base, rel), mut pair_orderbook)| {
-                    pair_orderbook = pair_orderbook
-                        .drain()
-                        .filter_map(|(pubkey, order)| {
-                            if now_ms() / 1000 > order.timestamp + 30 {
-                                None
-                            } else {
-                                Some((pubkey, order))
-                            }
-                        })
-                        .collect();
-                    if pair_orderbook.is_empty() {
-                        None
-                    } else {
-                        Some(((base, rel), pair_orderbook))
-                    }
-                })
-                .collect();
->>>>>>> 8a284f02
         }
 
         Timer::sleep(0.777).await;
     }
 }
 
-<<<<<<< HEAD
 fn process_maker_reserved(ctx: MmArc, reserved_msg: MakerReserved) {
     let ordermatch_ctx = unwrap!(OrdermatchContext::from_ctx(&ctx));
     let our_public_id = unwrap!(ctx.public_id());
@@ -1528,35 +1438,6 @@
             method: "connect".into(),
             taker_order_uuid: reserved_msg.taker_order_uuid,
             maker_order_uuid: reserved_msg.maker_order_uuid,
-=======
-pub fn lp_trade_command(ctx: MmArc, json: Json) -> i32 {
-    let method = json["method"].as_str();
-    let ordermatch_ctx = unwrap!(OrdermatchContext::from_ctx(&ctx));
-    let our_public_id = unwrap!(ctx.public_id());
-    if method == Some("reserved") {
-        let reserved_msg: MakerReserved = match json::from_value(json.clone()) {
-            Ok(r) => r,
-            Err(_) => return 1,
-        };
-        if is_pubkey_banned(&ctx, &reserved_msg.sender_pubkey.clone()) {
-            log!("Sender pubkey " [reserved_msg.sender_pubkey] " is banned");
-            return 1;
-        }
-        if H256Json::from(our_public_id.bytes) != reserved_msg.dest_pub_key {
-            // ignore the messages that do not target our node
-            return 1;
-        }
-
-        let mut my_taker_orders = unwrap!(ordermatch_ctx.my_taker_orders.lock());
-        let my_order = match my_taker_orders.entry(reserved_msg.taker_order_uuid) {
-            Entry::Vacant(_) => {
-                log!("Our node doesn't have the order with uuid "(
-                    reserved_msg.taker_order_uuid
-                ));
-                return 1;
-            },
-            Entry::Occupied(entry) => entry.into_mut(),
->>>>>>> 8a284f02
         };
         let topic = orderbook_topic(&my_order.request.base, &my_order.request.rel);
         broadcast_ordermatch_message(&ctx, topic, connect.clone());
@@ -1571,7 +1452,6 @@
     }
 }
 
-<<<<<<< HEAD
 fn process_maker_connected(ctx: MmArc, connected: MakerConnected) {
     let ordermatch_ctx = unwrap!(OrdermatchContext::from_ctx(&ctx));
     let our_public_id = unwrap!(ctx.public_id());
@@ -1589,38 +1469,6 @@
         None => {
             log!("Our node doesn't have the match with uuid "(connected.maker_order_uuid));
             return;
-=======
-        if my_order.request.dest_pub_key != H256Json::default()
-            && my_order.request.dest_pub_key != reserved_msg.sender_pubkey
-        {
-            log!("got reserved response from different node "(hex::encode(
-                &reserved_msg.sender_pubkey.0
-            )));
-            return 1;
-        }
-
-        // send "connect" message if reserved message targets our pubkey AND
-        // reserved amounts match our order AND order is NOT reserved by someone else (empty matches)
-        if my_order.match_reserved(&reserved_msg) == MatchReservedResult::Matched && my_order.matches.is_empty() {
-            let connect = TakerConnect {
-                sender_pubkey: H256Json::from(our_public_id.bytes),
-                dest_pub_key: reserved_msg.sender_pubkey.clone(),
-                method: "connect".into(),
-                taker_order_uuid: reserved_msg.taker_order_uuid,
-                maker_order_uuid: reserved_msg.maker_order_uuid,
-            };
-            ctx.broadcast_p2p_msg(&unwrap!(json::to_string(&connect)));
-            let taker_match = TakerMatch {
-                reserved: reserved_msg,
-                connect,
-                connected: None,
-                last_updated: now_ms(),
-            };
-            my_order
-                .matches
-                .insert(taker_match.reserved.maker_order_uuid, taker_match);
-            save_my_taker_order(&ctx, &my_order);
->>>>>>> 8a284f02
         }
     };
     // alice
@@ -1635,7 +1483,6 @@
         log!("Sender pubkey " [taker_request.sender_pubkey] " is banned");
         return;
     }
-<<<<<<< HEAD
 
     let our_public_id = unwrap!(ctx.public_id());
     if our_public_id.bytes == taker_request.dest_pub_key.0 {
@@ -1676,88 +1523,6 @@
                 };
                 order.matches.insert(maker_match.request.uuid, maker_match);
                 save_my_maker_order(&ctx, &order);
-=======
-    if method == Some("connected") {
-        let connected: MakerConnected = match json::from_value(json.clone()) {
-            Ok(c) => c,
-            Err(_) => return 1,
-        };
-        if H256Json::from(our_public_id.bytes) == connected.dest_pub_key
-            && H256Json::from(our_public_id.bytes) != connected.sender_pubkey
-        {
-            let mut my_taker_orders = unwrap!(ordermatch_ctx.my_taker_orders.lock());
-            let my_order_entry = match my_taker_orders.entry(connected.taker_order_uuid) {
-                Entry::Occupied(e) => e,
-                Entry::Vacant(_) => {
-                    log!("Our node doesn't have the order with uuid "(connected.taker_order_uuid));
-                    return 1;
-                },
-            };
-            let order_match = match my_order_entry.get().matches.get(&connected.maker_order_uuid) {
-                Some(o) => o,
-                None => {
-                    log!("Our node doesn't have the match with uuid "(connected.maker_order_uuid));
-                    return 1;
-                },
-            };
-            // alice
-            lp_connected_alice(ctx.clone(), my_order_entry.get().request.clone(), order_match.clone());
-            // remove the matched order immediately
-            delete_my_taker_order(&ctx, &my_order_entry.get());
-            my_order_entry.remove();
-            // AG: Bob's p2p ID (`LP_mypub25519`) is in `json["srchash"]`.
-            log!("CONNECTED.(" (json) ")");
-        }
-        return 1;
-    }
-    // bob
-    if method == Some("request") {
-        let taker_request: TakerRequest = match json::from_value(json.clone()) {
-            Ok(r) => r,
-            Err(_) => return 1,
-        };
-        if is_pubkey_banned(&ctx, &taker_request.sender_pubkey.clone()) {
-            log!("Sender pubkey " [taker_request.sender_pubkey] " is banned");
-            return 1;
-        }
-        if our_public_id.bytes == taker_request.dest_pub_key.0 {
-            log!("Skip the request originating from our pubkey");
-            return 1;
-        }
-        let ordermatch_ctx = unwrap!(OrdermatchContext::from_ctx(&ctx));
-        let mut my_orders = unwrap!(ordermatch_ctx.my_maker_orders.lock());
-
-        for (uuid, order) in my_orders.iter_mut() {
-            if let OrderMatchResult::Matched((base_amount, rel_amount)) = match_order_and_request(order, &taker_request)
-            {
-                if !order.matches.contains_key(&taker_request.uuid) {
-                    let reserved = MakerReserved {
-                        dest_pub_key: taker_request.sender_pubkey.clone(),
-                        sender_pubkey: our_public_id.bytes.into(),
-                        base: order.base.clone(),
-                        base_amount: base_amount.clone().into(),
-                        base_amount_rat: Some(base_amount.into()),
-                        rel_amount: rel_amount.clone().into(),
-                        rel_amount_rat: Some(rel_amount.into()),
-                        rel: order.rel.clone(),
-                        method: "reserved".into(),
-                        taker_order_uuid: taker_request.uuid,
-                        maker_order_uuid: *uuid,
-                        conf_settings: order.conf_settings,
-                    };
-                    ctx.broadcast_p2p_msg(&unwrap!(json::to_string(&reserved)));
-                    let maker_match = MakerMatch {
-                        request: taker_request,
-                        reserved,
-                        connect: None,
-                        connected: None,
-                        last_updated: now_ms(),
-                    };
-                    order.matches.insert(maker_match.request.uuid, maker_match);
-                    save_my_maker_order(&ctx, &order);
-                }
-                return 1;
->>>>>>> 8a284f02
             }
             return;
         }
@@ -1792,7 +1557,6 @@
             maker_order_uuid: connect_msg.maker_order_uuid,
             method: "connected".into(),
         };
-<<<<<<< HEAD
         let topic = orderbook_topic(&my_order.base, &my_order.rel);
         broadcast_ordermatch_message(&ctx, topic, connected.clone());
         order_match.connect = Some(connect_msg);
@@ -1820,27 +1584,6 @@
             let connected: MakerConnected = match json::from_value(json.clone()) {
                 Ok(c) => c,
                 Err(_) => return,
-=======
-        if our_public_id.bytes == connect_msg.dest_pub_key.0 && our_public_id.bytes != connect_msg.sender_pubkey.0 {
-            let mut maker_orders = unwrap!(ordermatch_ctx.my_maker_orders.lock());
-            let my_order = match maker_orders.get_mut(&connect_msg.maker_order_uuid) {
-                Some(o) => o,
-                None => {
-                    log!("Our node doesn't have the order with uuid "(
-                        connect_msg.maker_order_uuid
-                    ));
-                    return 1;
-                },
-            };
-            let order_match = match my_order.matches.get_mut(&connect_msg.taker_order_uuid) {
-                Some(o) => o,
-                None => {
-                    log!("Our node doesn't have the match with uuid "(
-                        connect_msg.taker_order_uuid
-                    ));
-                    return 1;
-                },
->>>>>>> 8a284f02
             };
             process_maker_connected(ctx, connected);
         },
@@ -1938,18 +1681,8 @@
     last_updated: u64,
 }
 
-<<<<<<< HEAD
 pub async fn lp_auto_buy(ctx: &MmArc, base_coin: &MmCoinEnum, rel_coin: &MmCoinEnum, input: AutoBuyInput) -> Result<String, String> {
     if input.price < MmNumber::from(BigRational::new(1.into(), 100000000.into())) {
-=======
-pub fn lp_auto_buy(
-    ctx: &MmArc,
-    base_coin: &MmCoinEnum,
-    rel_coin: &MmCoinEnum,
-    input: AutoBuyInput,
-) -> Result<String, String> {
-    if input.price < MmNumber::from(BigRational::new(1.into(), 100_000_000.into())) {
->>>>>>> 8a284f02
         return ERR!("Price is too low, minimum is 0.00000001");
     }
 
@@ -1980,15 +1713,10 @@
         .with_conf_settings(conf_settings)
         .with_sender_pubkey(H256Json::from(our_public_id.bytes));
     let request = try_s!(request_builder.build());
-<<<<<<< HEAD
     broadcast_ordermatch_message(&ctx, topic, request.clone());
     let result = json!({
         "result": request
     }).to_string();
-=======
-    ctx.broadcast_p2p_msg(&unwrap!(json::to_string(&request)));
-    let result = json!({ "result": request }).to_string();
->>>>>>> 8a284f02
     let order = TakerOrder {
         created_at: now_ms(),
         matches: HashMap::new(),
@@ -2036,13 +1764,8 @@
 impl PricePingRequest {
     fn new(ctx: &MmArc, order: &MakerOrder, balance: BigDecimal) -> Result<PricePingRequest, String> {
         let public_id = try_s!(ctx.public_id());
-<<<<<<< HEAD
         // not used anywhere
         let price64 = 0;
-=======
-
-        let price64 = (&order.price * BigDecimal::from(100_000_000)).to_u64().unwrap();
->>>>>>> 8a284f02
         let timestamp = now_ms() / 1000;
         let sig_hash = price_ping_sig_hash(
             timestamp as u32,
@@ -2224,7 +1947,6 @@
         // it's common use case now as `autoprice` doesn't work with new ordermatching and
         // MM2 users request the coins price from aggregators by their own scripts issuing
         // repetitive setprice calls with new price
-<<<<<<< HEAD
         *my_orders = my_orders.drain().filter_map(|(uuid, order)| {
             let to_delete = order.base == req.base && order.rel == req.rel;
             if to_delete {
@@ -2235,21 +1957,6 @@
                 Some((uuid, order))
             }
         }).collect();
-=======
-        *my_orders = my_orders
-            .drain()
-            .filter_map(|(uuid, order)| {
-                let to_delete = order.base == req.base && order.rel == req.rel;
-                if to_delete {
-                    delete_my_maker_order(&ctx, &order);
-                    cancelled_orders.insert(uuid, order);
-                    None
-                } else {
-                    Some((uuid, order))
-                }
-            })
-            .collect();
->>>>>>> 8a284f02
     }
 
     let conf_settings = OrderConfirmationsSettings {
@@ -2266,13 +1973,8 @@
         .with_conf_settings(conf_settings);
 
     let order = try_s!(builder.build());
-<<<<<<< HEAD
     let res = try_s!(json::to_vec(&json!({"result":order})));
     ordermatch_ctx.maker_order_created(&order);
-=======
-    save_my_maker_order(&ctx, &order);
-    let res = try_s!(json::to_vec(&json!({ "result": order })));
->>>>>>> 8a284f02
     my_orders.insert(order.uuid, order);
     Ok(try_s!(Response::builder().body(res)))
 }
@@ -2340,46 +2042,12 @@
             }
         } else {
             // cancel the order if available balance is lower than MIN_TRADING_VOL
-<<<<<<< HEAD
             let mut order = try_s!(ordermatch_ctx.my_maker_orders.lock()).remove(&order.uuid);
             if let Some(mut order) = order {
                 // TODO cancelling means setting volume to 0 as of now, should refactor
                 order.max_base_vol = 0.into();
                 ordermatch_ctx.maker_order_cancelled(&order);
             }
-=======
-            try_s!(ordermatch_ctx.my_maker_orders.lock()).remove(&order.uuid);
-            delete_my_maker_order(ctx, &order);
-            try_s!(ordermatch_ctx.my_cancelled_orders.lock()).insert(order.uuid, order);
-        }
-    }
-    // the difference of cancelled orders from maker orders that we broadcast the cancel request only once
-    // cancelled record can be just dropped then
-    let cancelled_orders: HashMap<_, _> = try_s!(ordermatch_ctx.my_cancelled_orders.lock()).drain().collect();
-    for (_, mut order) in cancelled_orders {
-        // TODO cancel means setting the volume to 0 as of now, should refactor
-        order.max_base_vol = 0.into();
-        order.max_base_vol_rat = BigRational::from_integer(0.into());
-        let ping = match PricePingRequest::new(ctx, &order, 0.into()) {
-            Ok(p) => p,
-            Err(e) => {
-                ctx.log.log(
-                    "",
-                    &[&"broadcast_cancelled_orders", &order.base, &order.rel],
-                    &format!("ping request creation failed {}", e),
-                );
-                continue;
-            },
-        };
-
-        if let Err(e) = lp_send_price_ping(&ping, ctx) {
-            ctx.log.log(
-                "",
-                &[&"broadcast_cancelled_orders", &order.base, &order.rel],
-                &format!("ping request send failed {}", e),
-            );
-            continue;
->>>>>>> 8a284f02
         }
     }
 
@@ -2402,15 +2070,7 @@
 
     match taker.action {
         TakerAction::Buy => {
-<<<<<<< HEAD
             if maker.base == taker.base && maker.rel == taker.rel && taker_base_amount <= maker.available_amount() && taker_base_amount >= maker.min_base_vol {
-=======
-            if maker.base == taker.base
-                && maker.rel == taker.rel
-                && taker_base_amount <= maker.available_amount()
-                && taker_base_amount >= maker_min_vol
-            {
->>>>>>> 8a284f02
                 let taker_price = &taker_rel_amount / &taker_base_amount;
                 if taker_price >= maker.price {
                     OrderMatchResult::Matched((taker_base_amount.clone(), &taker_base_amount * &maker.price))
@@ -2422,15 +2082,7 @@
             }
         },
         TakerAction::Sell => {
-<<<<<<< HEAD
             if maker.base == taker.rel && maker.rel == taker.base && taker_rel_amount <= maker.available_amount() && taker_rel_amount >= maker.min_base_vol {
-=======
-            if maker.base == taker.rel
-                && maker.rel == taker.base
-                && taker_rel_amount <= maker.available_amount()
-                && taker_rel_amount >= maker_min_vol
-            {
->>>>>>> 8a284f02
                 let taker_price = &taker_base_amount / &taker_rel_amount;
                 if taker_price >= maker.price {
                     OrderMatchResult::Matched((&taker_base_amount / &maker.price, taker_base_amount))
@@ -2497,22 +2149,10 @@
             }
             let mut cancelled_orders = try_h!(ordermatch_ctx.my_cancelled_orders.lock());
             let order = order.remove();
-<<<<<<< HEAD
             ordermatch_ctx.maker_order_cancelled(&order);
             return rpc_response(200, json!({
                 "result": "success"
             }).to_string())
-=======
-            delete_my_maker_order(&ctx, &order);
-            cancelled_orders.insert(req.uuid, order);
-            return rpc_response(
-                200,
-                json!({
-                    "result": "success"
-                })
-                .to_string(),
-            );
->>>>>>> 8a284f02
         },
         // look for taker order with provided uuid
         Entry::Vacant(_) => (),
@@ -2933,25 +2573,6 @@
 }
 
 pub fn migrate_saved_orders(ctx: &MmArc) -> Result<(), String> {
-<<<<<<< HEAD
-=======
-    let maker_entries = try_s!(json_dir_entries(&my_maker_orders_dir(&ctx)));
-    maker_entries.iter().for_each(|entry| {
-        if let Ok(mut order) = json::from_slice::<MakerOrder>(&slurp(&entry.path())) {
-            if order.max_base_vol_rat == BigRational::zero() {
-                order.max_base_vol_rat = from_dec_to_ratio(order.max_base_vol.clone());
-            }
-            if order.min_base_vol_rat == BigRational::zero() {
-                order.min_base_vol_rat = from_dec_to_ratio(order.min_base_vol.clone());
-            }
-            if order.price_rat == BigRational::zero() {
-                order.price_rat = from_dec_to_ratio(order.price.clone());
-            }
-            save_my_maker_order(ctx, &order)
-        }
-    });
-
->>>>>>> 8a284f02
     let taker_entries: Vec<DirEntry> = try_s!(json_dir_entries(&my_taker_orders_dir(&ctx)));
     taker_entries.iter().for_each(|entry| {
         if let Ok(mut order) = json::from_slice::<TakerOrder>(&slurp(&entry.path())) {
