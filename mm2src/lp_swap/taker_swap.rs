--- conflicted
+++ resolved
@@ -1,18 +1,11 @@
 #![cfg_attr(not(feature = "native"), allow(dead_code))]
 
 use super::{ban_pubkey, broadcast_my_swap_status, dex_fee_amount, get_locked_amount, get_locked_amount_by_other_swaps,
-<<<<<<< HEAD
-            my_swap_file_path, my_swaps_dir, recv_swap_msg, swap_topic, AtomicSwap, LockedAmount, MySwapInfo,
-            RecoveredSwap, RecoveredSwapAction, SavedSwap, SwapConfirmationsSettings, SwapError, SwapMsg,
-            SwapsContext, WAIT_CONFIRM_INTERVAL};
-use crate::mm2::lp_network::subscribe_to_topic;
-use crate::mm2::lp_swap::{broadcast_swap_message_every, NegotiationDataMsg, TransactionIdentifier};
-=======
             my_swap_file_path, my_swaps_dir, AtomicSwap, LockedAmount, MySwapInfo, RecoveredSwap, RecoveredSwapAction,
             SavedSwap, SwapConfirmationsSettings, SwapError, SwapNegotiationData, SwapsContext, TransactionIdentifier,
             BASIC_COMM_TIMEOUT, WAIT_CONFIRM_INTERVAL};
-use crate::mm2::lp_swap::dex_fee_rate;
->>>>>>> 91fcacc3
+use crate::mm2::lp_network::subscribe_to_topic;
+use crate::mm2::lp_swap::{broadcast_swap_message_every, dex_fee_rate, NegotiationDataMsg};
 use atomic::Atomic;
 use bigdecimal::BigDecimal;
 use coins::{lp_coinfindᵃ, FoundSwapTxSpend, MmCoinEnum, TradeFee};
