--- conflicted
+++ resolved
@@ -5,6 +5,7 @@
 use common::log::debug;
 use common::{cfg_native, now_float, now_ms, PagingOptionsEnum};
 use common::{get_utc_timestamp, log};
+use crypto::CryptoCtx;
 use gstuff::{try_s, ERR, ERRL};
 use http::{HeaderMap, StatusCode};
 use lazy_static::lazy_static;
@@ -23,16 +24,6 @@
 use std::sync::Mutex;
 use uuid::Uuid;
 
-<<<<<<< HEAD
-use common::executor::Timer;
-use common::log;
-use common::{cfg_native, now_float, now_ms, PagingOptionsEnum};
-use crypto::CryptoCtx;
-use mm2_core::mm_ctx::{MmArc, MmCtxBuilder};
-use mm2_metrics::{MetricType, MetricsJson};
-
-=======
->>>>>>> dac0a8d5
 cfg_native! {
     use common::block_on;
     use common::log::dashboard_path;
@@ -221,6 +212,21 @@
         }
     }
 
+    pub fn light_node_with_hd_account(passphrase: &str, hd_account_id: u32, coins: &Json, seednodes: &[&str]) -> Self {
+        Mm2TestConf {
+            conf: json!({
+                "gui": "nogui",
+                "netid": 9998,
+                "passphrase": passphrase,
+                "coins": coins,
+                "rpc_password": DEFAULT_RPC_PASSWORD,
+                "seednodes": seednodes,
+                "hd_account_id": hd_account_id,
+            }),
+            rpc_password: DEFAULT_RPC_PASSWORD.into(),
+        }
+    }
+
     pub fn no_login_node(coins: &Json, seednodes: &[&str]) -> Self {
         Mm2TestConf {
             conf: json!({
@@ -233,6 +239,46 @@
             rpc_password: DEFAULT_RPC_PASSWORD.into(),
         }
     }
+}
+
+pub struct Mm2TestConfForSwap;
+
+impl Mm2TestConfForSwap {
+    /// TODO consider moving it to read it from a env file.
+    const BOB_HD_PASSPHRASE: &'static str =
+        "involve work eager scene give acoustic tooth mimic dance smoke hold foster";
+    /// TODO consider moving it to read it from a env file.
+    const ALICE_HD_PASSPHRASE: &'static str =
+        "tank abandon bind salon remove wisdom net size aspect direct source fossil";
+
+    pub fn bob_conf_with_policy(priv_key_policy: Mm2InitPrivKeyPolicy, coins: &Json) -> Mm2TestConf {
+        match priv_key_policy {
+            Mm2InitPrivKeyPolicy::Iguana => {
+                let bob_passphrase = crate::get_passphrase!(".env.seed", "BOB_PASSPHRASE").unwrap();
+                Mm2TestConf::seednode(&bob_passphrase, coins)
+            },
+            Mm2InitPrivKeyPolicy::GlobalHDAccount(hd_account_id) => {
+                Mm2TestConf::seednode_with_hd_account(Self::BOB_HD_PASSPHRASE, hd_account_id, coins)
+            },
+        }
+    }
+
+    pub fn alice_conf_with_policy(priv_key_policy: Mm2InitPrivKeyPolicy, coins: &Json, bob_ip: &str) -> Mm2TestConf {
+        match priv_key_policy {
+            Mm2InitPrivKeyPolicy::Iguana => {
+                let alice_passphrase = crate::get_passphrase!(".env.client", "ALICE_PASSPHRASE").unwrap();
+                Mm2TestConf::light_node(&alice_passphrase, coins, &[bob_ip])
+            },
+            Mm2InitPrivKeyPolicy::GlobalHDAccount(hd_account_id) => {
+                Mm2TestConf::light_node_with_hd_account(Self::ALICE_HD_PASSPHRASE, hd_account_id, coins, &[bob_ip])
+            },
+        }
+    }
+}
+
+pub enum Mm2InitPrivKeyPolicy {
+    Iguana,
+    GlobalHDAccount(u32),
 }
 
 pub fn zombie_conf() -> Json {
