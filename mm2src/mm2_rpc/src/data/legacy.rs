--- conflicted
+++ resolved
@@ -13,13 +13,10 @@
 pub use wallet::BalanceResponse;
 
 use common::serde_derive::{Deserialize, Serialize};
-<<<<<<< HEAD
 use derive_more::Display;
 use mm2_number::{construct_detailed, BigDecimal, BigRational, Fraction, MmNumber};
 use rpc::v1::types::H256 as H256Json;
 use std::collections::{HashMap, HashSet};
-=======
->>>>>>> 0b2bae81
 use std::ops::Deref;
 
 #[derive(Serialize, Deserialize)]
@@ -34,25 +31,10 @@
 impl<T> Deref for Mm2RpcResult<T> {
     type Target = T;
     fn deref(&self) -> &Self::Target { &self.result }
-<<<<<<< HEAD
-}
-
-#[derive(Default, Serialize)]
-#[serde(tag = "method", rename = "stop")]
-pub struct StopRequest {}
-
-#[derive(Default, Serialize)]
-#[serde(tag = "method", rename = "version")]
-pub struct VersionRequest {}
-
-#[derive(Serialize, Deserialize)]
-#[serde(tag = "method", rename = "my_balance")]
-pub struct MyBalanceRequest {
-    pub coin: String,
-}
-
-#[derive(Serialize, Deserialize)]
-pub struct MyBalanceResponse {
+}
+
+#[derive(Serialize, Deserialize)]
+pub struct BalanceResponse {
     pub coin: String,
     pub balance: BigDecimal,
     pub unspendable_balance: BigDecimal,
@@ -60,7 +42,6 @@
 }
 
 #[derive(Serialize, Deserialize)]
-#[serde(tag = "method", rename = "orderbook")]
 pub struct OrderbookRequest {
     pub base: String,
     pub rel: String,
@@ -145,21 +126,7 @@
 construct_detailed!(AggregatedBaseVol, base_max_volume_aggr);
 construct_detailed!(AggregatedRelVol, rel_max_volume_aggr);
 
-#[derive(Serialize)]
-#[serde(tag = "method", rename = "sell")]
-pub struct SellRequest {
-    #[serde(flatten)]
-    pub delegate: SellBuyRequest,
-}
-
-#[derive(Serialize)]
-#[serde(tag = "method", rename = "buy")]
-pub struct BuyRequest {
-    #[serde(flatten)]
-    pub delegate: SellBuyRequest,
-}
-
-#[derive(Deserialize, Serialize)]
+#[derive(Deserialize, Serialize, Debug)]
 pub struct SellBuyRequest {
     pub base: String,
     pub rel: String,
@@ -169,7 +136,6 @@
     /// Not used. Deprecated.
     #[allow(dead_code)]
     pub duration: Option<u32>,
-    #[serde(skip_serializing_if = "String::is_empty")]
     pub method: String,
     #[allow(dead_code)]
     pub gui: Option<String>,
@@ -205,7 +171,6 @@
 
 #[derive(Clone, Debug, Serialize, Deserialize)]
 pub struct TakerRequestForRpc {
-    pub uuid: Uuid,
     pub base: String,
     pub rel: String,
     pub base_amount: BigDecimal,
@@ -213,6 +178,7 @@
     pub rel_amount: BigDecimal,
     pub rel_amount_rat: BigRational,
     pub action: TakerAction,
+    pub uuid: Uuid,
     pub method: String,
     pub sender_pubkey: H256Json,
     pub dest_pub_key: H256Json,
@@ -220,13 +186,13 @@
     pub conf_settings: Option<OrderConfirmationsSettings>,
 }
 
-#[derive(Clone, Display, Debug, Eq, PartialEq, Serialize, Deserialize)]
+#[derive(Clone, Debug, Eq, PartialEq, Serialize, Deserialize)]
 pub enum TakerAction {
     Buy,
     Sell,
 }
 
-#[derive(Clone, Display, Debug, Eq, PartialEq, Serialize, Deserialize)]
+#[derive(Clone, Debug, Eq, PartialEq, Serialize, Deserialize)]
 #[serde(tag = "type", content = "data")]
 pub enum OrderType {
     FillOrKill,
@@ -287,10 +253,6 @@
     pub address: String,
 }
 
-#[derive(Default, Serialize)]
-#[serde(tag = "method", rename = "get_enabled_coins")]
-pub struct GetEnabledRequest {}
-
 pub type GetEnabledResponse = Vec<EnabledCoin>;
 
 #[derive(Serialize, Deserialize, Display)]
@@ -304,6 +266,8 @@
     pub result: String,
     pub datetime: String,
 }
+
+fn get_true() -> bool { true }
 
 #[derive(Serialize, Deserialize)]
 #[serde(tag = "method", rename = "cancel_order")]
@@ -584,7 +548,4 @@
     pub rel_nota: Option<bool>,
 }
 
-fn get_true() -> bool { true }
-=======
-}
->>>>>>> 0b2bae81
+fn get_true() -> bool { true }