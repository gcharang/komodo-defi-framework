--- conflicted
+++ resolved
@@ -3,16 +3,10 @@
 use common::block_on;
 use common::executor::Timer;
 use common::for_tests::{check_my_swap_status, check_recent_swaps, check_stats_swap_status,
-<<<<<<< HEAD
-                        enable_native as enable_native_impl, enable_qrc20, find_metrics_in_json, from_env_file,
-                        mm_spat, LocalStart, MarketMakerIt, RaiiDump, MAKER_ERROR_EVENTS, MAKER_SUCCESS_EVENTS,
-                        TAKER_ERROR_EVENTS, TAKER_SUCCESS_EVENTS};
-=======
                         enable_electrum as enable_electrum_impl, enable_native as enable_native_impl, enable_qrc20,
                         find_metrics_in_json, from_env_file, get_passphrase, mm_spat, new_mm2_temp_folder_path,
                         wait_till_history_has_records, LocalStart, MarketMakerIt, RaiiDump, MAKER_ERROR_EVENTS,
                         MAKER_SUCCESS_EVENTS, TAKER_ERROR_EVENTS, TAKER_SUCCESS_EVENTS};
->>>>>>> f80bda6e
 use common::mm_metrics::{MetricType, MetricsJson};
 use common::mm_number::{Fraction, MmNumber};
 use common::privkey::key_pair_from_seed;
@@ -8622,8 +8616,6 @@
         v.result.public_key,
         "022cd3021a2197361fb70b862c412bc8e44cff6951fa1de45ceabfdd9b4c520420"
     )
-<<<<<<< HEAD
-=======
 }
 
 #[test]
@@ -8773,5 +8765,4 @@
         let maker_swap_fut = run_maker_swap(RunMakerSwapInput::StartNew(maker_swap), ctx_maker);
         join(taker_swap_fut, maker_swap_fut).await;
     }
->>>>>>> f80bda6e
 }