--- conflicted
+++ resolved
@@ -5,13 +5,8 @@
 #[cfg(not(target_arch = "wasm32"))] pub mod ip_addr;
 #[cfg(not(target_arch = "wasm32"))] pub mod native_http;
 #[cfg(not(target_arch = "wasm32"))] pub mod native_tls;
-<<<<<<< HEAD
-#[cfg(target_arch = "wasm32")] pub mod wasm;
-=======
 #[cfg(all(feature = "event-stream", not(target_arch = "wasm32")))]
 pub mod network_event;
 #[cfg(all(feature = "event-stream", not(target_arch = "wasm32")))]
 pub mod sse_handler;
-#[cfg(target_arch = "wasm32")] pub mod wasm_http;
-#[cfg(target_arch = "wasm32")] pub mod wasm_ws;
->>>>>>> cf6891bc
+#[cfg(target_arch = "wasm32")] pub mod wasm;