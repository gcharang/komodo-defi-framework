--- conflicted
+++ resolved
@@ -1,49 +1,26 @@
-<<<<<<< HEAD
+use anyhow::Result;
 use clap::{ArgAction, Args, Parser, Subcommand, ValueEnum};
 use common::serde_derive::Serialize;
 use mm2_number::bigdecimal::ParseBigDecimalError;
 use mm2_number::{BigDecimal, MmNumber};
-use mm2_rpc_data::legacy::{MatchBy, OrderType, SellBuyRequest};
-use mm2_rpc_data::version2::{BestOrdersAction, BestOrdersRequestV2, RequestBestOrdersBy};
-
+use mm2_rpc::data::legacy::{MatchBy, OrderType, SellBuyRequest};
+use mm2_rpc::data::version2::{BestOrdersAction, BestOrdersRequestV2, RequestBestOrdersBy};
 use rpc::v1::types::H256 as H256Json;
 use std::collections::HashSet;
 use std::mem::take;
 use std::str::FromStr;
 use uuid::Uuid;
 
-=======
-use anyhow::Result;
-use clap::{ArgAction, Args, Parser, Subcommand, ValueEnum};
-use common::serde_derive::Serialize;
-use mm2_number::{bigdecimal::ParseBigDecimalError, BigDecimal, MmNumber};
-use mm2_rpc::data::legacy::{MatchBy, OrderType, SellBuyRequest};
-use rpc::v1::types::H256 as H256Json;
-use std::collections::HashSet;
-use std::mem::take;
-use std::str::FromStr;
-use uuid::Uuid;
-
->>>>>>> f0dc9f51
 use crate::adex_config::{get_config, set_config, AdexConfig};
 use crate::adex_proc::{AdexProc, OrderbookConfig, ResponseHandler};
 use crate::scenarios::{get_status, init, start_process, stop_process};
 use crate::transport::SlurpTransport;
-<<<<<<< HEAD
 
 const MM2_CONFIG_FILE_DEFAULT: &str = "MM2.json";
 const COINS_FILE_DEFAULT: &str = "coins";
 const ORDERBOOK_BIDS_LIMIT: &str = "20";
 const ORDERBOOK_ASKS_LIMIT: &str = "20";
 
-=======
-
-const MM2_CONFIG_FILE_DEFAULT: &str = "MM2.json";
-const COINS_FILE_DEFAULT: &str = "coins";
-const ORDERBOOK_BIDS_LIMIT: &str = "20";
-const ORDERBOOK_ASKS_LIMIT: &str = "20";
-
->>>>>>> f0dc9f51
 #[derive(Subcommand)]
 enum Command {
     #[command(about = "Initialize a predefined coin set and configuration to start mm2 instance with")]
@@ -85,7 +62,6 @@
     #[command(about = "Lists activated assets")]
     GetEnabled,
     #[command(about = "Gets orderbook")]
-<<<<<<< HEAD
     Orderbook(OrderbookArgs),
     Sell(SellOrderArgs),
     Buy(BuyOrderArgs),
@@ -129,22 +105,6 @@
     number: Option<usize>,
 }
 
-=======
-    Orderbook {
-        #[command(flatten)]
-        orderbook_args: OrderbookCliArgs,
-    },
-    Sell {
-        #[command(flatten)]
-        order_args: SellOrderCli,
-    },
-    Buy {
-        #[command(flatten)]
-        order_args: BuyOrderCli,
-    },
-}
-
->>>>>>> f0dc9f51
 #[derive(Subcommand)]
 enum ConfigSubcommand {
     #[command(about = "Sets komodo adex cli configuration")]
@@ -170,13 +130,8 @@
         args: impl Iterator<Item = String>,
         config: &Cfg,
         printer: &P,
-<<<<<<< HEAD
-    ) -> Result<(), ()> {
-        let transport = SlurpTransport::new(config.rpc_uri());
-=======
     ) -> Result<()> {
         let transport = SlurpTransport::new(config.rpc_uri()?);
->>>>>>> f0dc9f51
 
         let proc = AdexProc {
             transport: &transport,
@@ -206,11 +161,7 @@
             Command::Enable { asset } => proc.enable(asset).await?,
             Command::Balance { asset } => proc.get_balance(asset).await?,
             Command::GetEnabled => proc.get_enabled().await?,
-<<<<<<< HEAD
             Command::Orderbook(ref orderbook_args) => {
-=======
-            Command::Orderbook { ref orderbook_args } => {
->>>>>>> f0dc9f51
                 proc.get_orderbook(
                     &orderbook_args.base,
                     &orderbook_args.rel,
@@ -218,7 +169,6 @@
                 )
                 .await?
             },
-<<<<<<< HEAD
             Command::Sell(SellOrderArgs { order_cli }) => proc.sell(SellBuyRequest::from(order_cli)).await?,
             Command::Buy(BuyOrderArgs { order_cli }) => proc.buy(SellBuyRequest::from(order_cli)).await?,
             Command::Cancel(CancelSubcommand::Order { uuid }) => proc.cancel_order(uuid).await?,
@@ -247,14 +197,6 @@
                 .await?
             },
             Command::MyOrders => proc.my_orders().await?,
-=======
-            Command::Sell {
-                order_args: SellOrderCli { order_cli },
-            } => proc.sell(SellBuyRequest::from(order_cli)).await?,
-            Command::Buy {
-                order_args: BuyOrderCli { order_cli },
-            } => proc.buy(SellBuyRequest::from(order_cli)).await?,
->>>>>>> f0dc9f51
         }
         Ok(())
     }
@@ -262,20 +204,13 @@
 
 #[derive(Args)]
 #[command(about = "Puts a selling coins request")]
-<<<<<<< HEAD
 struct SellOrderArgs {
     #[command(flatten)]
     order_cli: OrderArgs,
-=======
-struct SellOrderCli {
-    #[command(flatten)]
-    order_cli: OrderCli,
->>>>>>> f0dc9f51
 }
 
 #[derive(Args)]
 #[command(about = "Puts a buying coins request")]
-<<<<<<< HEAD
 struct BuyOrderArgs {
     #[command(flatten)]
     order_cli: OrderArgs,
@@ -283,15 +218,6 @@
 
 #[derive(Args, Serialize, Debug)]
 struct OrderbookArgs {
-=======
-struct BuyOrderCli {
-    #[command(flatten)]
-    order_cli: OrderCli,
-}
-
-#[derive(Args, Serialize, Debug)]
-struct OrderbookCliArgs {
->>>>>>> f0dc9f51
     #[arg(help = "Base currency of a pair")]
     base: String,
     #[arg(help = "Related currency, also can be called \"quote currency\" according to exchange terms")]
@@ -316,13 +242,8 @@
     conf_settings: bool,
 }
 
-<<<<<<< HEAD
 impl From<&OrderbookArgs> for OrderbookConfig {
     fn from(value: &OrderbookArgs) -> Self {
-=======
-impl From<&OrderbookCliArgs> for OrderbookConfig {
-    fn from(value: &OrderbookCliArgs) -> Self {
->>>>>>> f0dc9f51
         OrderbookConfig {
             uuids: value.uuids,
             min_volume: value.min_volume,
@@ -338,11 +259,7 @@
 }
 
 #[derive(Args, Serialize, Debug)]
-<<<<<<< HEAD
 struct OrderArgs {
-=======
-struct OrderCli {
->>>>>>> f0dc9f51
     #[arg(help = "Base currency of a pair")]
     pub base: String,
     #[arg(help = "Related currency")]
@@ -404,7 +321,6 @@
     GoodTillCancelled,
 }
 
-<<<<<<< HEAD
 #[derive(Copy, Clone, ValueEnum)]
 enum OrderActionArg {
     Buy,
@@ -434,8 +350,6 @@
     },
 }
 
-=======
->>>>>>> f0dc9f51
 impl From<OrderTypeCli> for OrderType {
     fn from(value: OrderTypeCli) -> Self {
         match value {
@@ -445,13 +359,8 @@
     }
 }
 
-<<<<<<< HEAD
 impl From<&mut OrderArgs> for SellBuyRequest {
     fn from(value: &mut OrderArgs) -> Self {
-=======
-impl From<&mut OrderCli> for SellBuyRequest {
-    fn from(value: &mut OrderCli) -> Self {
->>>>>>> f0dc9f51
         let match_by = if !value.match_uuids.is_empty() {
             MatchBy::Orders(HashSet::from_iter(value.match_uuids.drain(..)))
         } else if !value.match_publics.is_empty() {
@@ -480,7 +389,6 @@
             min_volume: take(&mut value.min_volume),
             save_in_history: value.save_in_history,
         }
-<<<<<<< HEAD
     }
 }
 
@@ -502,7 +410,5 @@
             OrderActionArg::Buy => BestOrdersAction::Buy,
             OrderActionArg::Sell => BestOrdersAction::Sell,
         }
-=======
->>>>>>> f0dc9f51
     }
 }