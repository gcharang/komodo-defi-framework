use anyhow::{anyhow, bail, Result};
<<<<<<< HEAD
use itertools::Itertools;
=======
>>>>>>> 16e94a49
use log::{error, info, warn};
use mm2_rpc::data::legacy::{BuyRequest, CancelAllOrdersRequest, CancelAllOrdersResponse, CancelBy, CancelOrderRequest,
                            CoinInitResponse, GetEnabledRequest, GetEnabledResponse, MakerOrderForRpc, Mm2RpcResult,
                            MmVersionResponse, MyBalanceRequest, MyBalanceResponse, MyOrdersRequest, MyOrdersResponse,
                            OrderStatusRequest, OrderStatusResponse, OrderbookDepthRequest, OrderbookRequest,
                            OrderbookResponse, OrdersHistoryRequest, OrdersHistoryResponse, PairWithDepth,
                            SellBuyRequest, SellBuyResponse, SellRequest, SetPriceReq, Status, StopRequest,
                            UpdateMakerOrderRequest, VersionRequest};
use mm2_rpc::data::version2::{BestOrdersRequestV2, BestOrdersV2Response, MmRpcResponseV2, MmRpcResultV2, MmRpcVersion};
use serde_json::Value as Json;

use super::command::{Command, V2Method};
use super::response_handler::ResponseHandler;
use super::{OrderbookSettings, OrdersHistorySettings};
use crate::activation_scheme_db::get_activation_scheme;
use crate::adex_config::AdexConfig;
use crate::transport::Transport;
use crate::{error_anyhow, error_bail, warn_anyhow, warn_bail};

pub(crate) struct AdexProc<'trp, 'hand, 'cfg, T: Transport, H: ResponseHandler, C: AdexConfig + ?Sized> {
    pub(crate) transport: Option<&'trp T>,
    pub(crate) response_handler: &'hand H,
    pub(crate) config: &'cfg C,
}

macro_rules! request_legacy {
    ($request: ident, $response_ty: ty, $self: ident, $handle_method: ident$ (, $opt:expr)*) => {{
<<<<<<< HEAD
        let transport = $self.transport.ok_or_else(|| warn_anyhow!("Failed to send, transport is not available"))?;
        match transport.send::<_, $response_ty, Json>($request).await {
            Ok(Ok(ok)) => $self.response_handler.$handle_method(ok, $($opt),*),
            Ok(Err(error)) => $self.response_handler.print_response(error),
            Err(error) => error_bail!(
                concat!("Failed to send ", stringify!($response_ty), " request: {}"),
=======
        let transport = $self.transport.ok_or_else(|| warn_anyhow!( concat!("Failed to send: `", stringify!($request), "`, transport is not available")))?;
        match transport.send::<_, $response_ty, Json>($request).await {
            Ok(Ok(ok)) => $self.response_handler.$handle_method(&ok, $($opt),*),
            Ok(Err(error)) => $self.response_handler.print_response(error),
            Err(error) => error_bail!(
                concat!("Failed to send: `", stringify!($request), "`, error: {}"),
>>>>>>> 16e94a49
                error
            ),
        }
    }};
}
<<<<<<< HEAD
=======

impl<T: Transport, P: ResponseHandler, C: AdexConfig + 'static> AdexProc<'_, '_, '_, T, P, C> {
    pub(crate) async fn enable(&self, asset: &str) -> Result<()> {
        info!("Enabling asset: {asset}");
>>>>>>> 16e94a49

impl<T: Transport, P: ResponseHandler, C: AdexConfig + 'static> AdexProc<'_, '_, '_, T, P, C> {
    pub(crate) async fn enable(&self, coin: &str) -> Result<()> {
        info!("Enabling coin: {coin}");
        let activation_scheme = get_activation_scheme()?;
        let Some(activation_method) = activation_scheme.get_activation_method(coin) else {
            warn_bail!("Coin is not known: {coin}")
        };

        let enable = Command::builder()
            .flatten_data(activation_method)
            .userpass(self.get_rpc_password()?)
<<<<<<< HEAD
            .build()?;

        request_legacy!(command, CoinInitResponse, self, on_enable_response)
    }

    pub(crate) async fn get_balance(&self, request: MyBalanceRequest) -> Result<()> {
        info!("Getting balance, coin: {}", request.coin);
        let command = Command::builder()
            .flatten_data(request)
            .userpass(self.get_rpc_password()?)
            .build()?;
        request_legacy!(command, MyBalanceResponse, self, on_balance_response)
    }

    pub(crate) async fn get_enabled(&self) -> Result<()> {
        info!("Getting list of enabled coins");
        let command = Command::builder()
            .flatten_data(GetEnabledRequest::default())
            .userpass(self.get_rpc_password()?)
            .build()?;

        request_legacy!(command, Mm2RpcResult<GetEnabledResponse>, self, on_get_enabled_response)
=======
            .build();

        request_legacy!(enable, CoinInitResponse, self, on_enable_response)
    }

    pub(crate) async fn get_balance(&self, asset: &str) -> Result<()> {
        info!("Getting balance, coin: {asset} ...");
        let get_balance = Command::builder()
            .method(Method::GetBalance)
            .flatten_data(json!({ "coin": asset }))
            .userpass(self.get_rpc_password()?)
            .build();
        request_legacy!(get_balance, BalanceResponse, self, on_balance_response)
    }

    pub(crate) async fn get_enabled(&self) -> Result<()> {
        info!("Getting list of enabled coins ...");

        let get_enabled = Command::<i32>::builder()
            .method(Method::GetEnabledCoins)
            .userpass(self.get_rpc_password()?)
            .build();
        request_legacy!(get_enabled, Mm2RpcResult<GetEnabledResponse>, self, on_get_enabled_response)
>>>>>>> 16e94a49
    }

    pub(crate) async fn get_orderbook(&self, request: OrderbookRequest, ob_settings: OrderbookSettings) -> Result<()> {
        info!("Getting orderbook, base: {}, rel: {}", request.base, request.rel);
        let command = Command::builder().flatten_data(request).build()?;
        request_legacy!(
            command,
            OrderbookResponse,
            self,
            on_orderbook_response,
            self.config,
            ob_settings
        )
    }

<<<<<<< HEAD
    pub(crate) async fn sell(&self, request: SellBuyRequest) -> Result<()> {
        info!(
            "Selling: {} {} for: {} {} at the price of {} {} per {}",
            request.volume,
            request.base,
            request.volume.clone() * request.price.clone(),
            request.rel,
            request.price,
            request.rel,
            request.base,
        );
        let request = SellRequest { delegate: request };
        let command = Command::builder()
            .userpass(self.get_rpc_password()?)
            .flatten_data(request)
            .build()?;
        request_legacy!(command, Mm2RpcResult<SellBuyResponse>, self, on_sell_response)
=======
        let get_orderbook = Command::builder()
            .method(Method::GetOrderbook)
            .flatten_data(OrderbookRequest {
                base: base.to_string(),
                rel: rel.to_string(),
            })
            .build();

        request_legacy!(
            get_orderbook,
            OrderbookResponse,
            self,
            on_orderbook_response,
            self.config,
            orderbook_config
        )
>>>>>>> 16e94a49
    }

    pub(crate) async fn buy(&self, request: SellBuyRequest) -> Result<()> {
        info!(
            "Buying: {} {} with: {} {} at the price of {} {} per {}",
            request.volume,
            request.base,
            request.volume.clone() * request.price.clone(),
            request.rel,
            request.price,
            request.rel,
            request.base,
        );
        let request = BuyRequest { delegate: request };
        let command = Command::builder()
            .userpass(self.get_rpc_password()?)
            .flatten_data(request)
            .build()?;
        request_legacy!(command, Mm2RpcResult<SellBuyResponse>, self, on_buy_response)
    }

    pub(crate) async fn send_stop(&self) -> Result<()> {
        info!("Sending stop command");
        let command = Command::builder()
            .userpass(self.get_rpc_password()?)
            .flatten_data(StopRequest::default())
            .build()?;
        request_legacy!(command, Mm2RpcResult<Status>, self, on_stop_response)
    }

    pub(crate) async fn get_version(&self) -> Result<()> {
        info!("Request for mm2 version");
        let command = Command::builder().flatten_data(VersionRequest::default()).build()?;
        request_legacy!(command, MmVersionResponse, self, on_version_response)
    }

<<<<<<< HEAD
    pub(crate) async fn cancel_order(&self, request: CancelOrderRequest) -> Result<()> {
        info!("Cancelling order: {}", request.uuid);
        let command = Command::builder()
            .userpass(self.get_rpc_password()?)
            .flatten_data(request)
            .build()?;
        request_legacy!(command, Mm2RpcResult<Status>, self, on_cancel_order_response)
    }

    pub(crate) async fn cancel_all_orders(&self) -> Result<()> {
        info!("Cancelling all orders");
        self.cancel_all_orders_impl(CancelAllOrdersRequest {
            cancel_by: CancelBy::All,
        })
        .await
    }

    pub(crate) async fn cancel_by_pair(&self, request: CancelAllOrdersRequest) -> Result<()> {
        let CancelBy::Pair { base, rel } = &request.cancel_by else {panic!("Bad cast to CancelBy::Pair")};
        info!("Cancelling by pair, base: {base}, rel: {rel}");
        self.cancel_all_orders_impl(request).await
    }

    pub(crate) async fn cancel_by_coin(&self, request: CancelAllOrdersRequest) -> Result<()> {
        let CancelBy::Coin { ticker } = &request.cancel_by else {panic!("Bad cast to CancelBy::Coin")};
        info!("Cancelling by coin: {ticker}");
        self.cancel_all_orders_impl(request).await
    }

    async fn cancel_all_orders_impl(&self, request: CancelAllOrdersRequest) -> Result<()> {
        let command = Command::builder()
            .userpass(self.get_rpc_password()?)
            .flatten_data(request)
            .build()?;
        request_legacy!(
            command,
            Mm2RpcResult<CancelAllOrdersResponse>,
            self,
            on_cancel_all_response
        )
    }

    pub(crate) async fn order_status(&self, request: OrderStatusRequest) -> Result<()> {
        info!("Getting order status: {}", request.uuid);
        let command = Command::builder()
            .userpass(self.get_rpc_password()?)
            .flatten_data(request)
            .build()?;
        request_legacy!(command, OrderStatusResponse, self, on_order_status)
    }

    pub(crate) async fn my_orders(&self) -> Result<()> {
        info!("Getting my orders");
        let command = Command::builder()
            .userpass(self.get_rpc_password()?)
            .flatten_data(MyOrdersRequest::default())
            .build()?;
        request_legacy!(command, Mm2RpcResult<MyOrdersResponse>, self, on_my_orders)
    }

    pub(crate) async fn best_orders(&self, request: BestOrdersRequestV2, show_orig_tickets: bool) -> Result<()> {
        info!("Getting best orders: {} {}", request.action, request.coin);
        let command = Command::builder()
            .userpass(self.get_rpc_password()?)
            .v2_method(V2Method::BestOrders)
            .flatten_data(request)
            .build_v2()?;
        let transport = self
            .transport
            .ok_or_else(|| warn_anyhow!("Failed to send, transport is not available"))?;

        match transport
            .send::<_, MmRpcResponseV2<BestOrdersV2Response>, Json>(command)
            .await
        {
            Ok(Ok(MmRpcResponseV2 {
                mmrpc: MmRpcVersion::V2,
                result: MmRpcResultV2::Ok { result },
                id: _,
            })) => self.response_handler.on_best_orders(result, show_orig_tickets),
            Ok(Ok(MmRpcResponseV2 {
                mmrpc: MmRpcVersion::V2,
                result: MmRpcResultV2::Err(error),
                id: _,
            })) => {
                error_bail!("Got error: {:?}", error)
            },
            Ok(Err(error)) => self.response_handler.print_response(error),
            Err(error) => error_bail!("Failed to send BestOrdersRequestV2 request: {error}"),
        }
=======
        let sell = Command::builder()
            .userpass(self.get_rpc_password()?)
            .method(Method::Sell)
            .flatten_data(order)
            .build();
        request_legacy!(sell, Mm2RpcResult<SellBuyResponse>, self, on_sell_response)
>>>>>>> 16e94a49
    }

    pub(crate) async fn set_price(&self, request: SetPriceReq) -> Result<()> {
        info!("Setting price for pair: {} {}", request.base, request.rel);
        let command = Command::builder()
            .userpass(self.get_rpc_password()?)
            .flatten_data(request)
            .build()?;
        request_legacy!(command, Mm2RpcResult<MakerOrderForRpc>, self, on_set_price)
    }

    pub(crate) async fn orderbook_depth(&self, request: OrderbookDepthRequest) -> Result<()> {
        info!(
            "Getting orderbook depth for pairs: {}",
            request
                .pairs
                .iter()
                .map(|pair| format!("{}/{}", pair.0, pair.1))
                .join(", ")
        );
        let request = Command::builder()
            .userpass(self.get_rpc_password()?)
            .flatten_data(request)
            .build()?;
        request_legacy!(request, Mm2RpcResult<Vec<PairWithDepth>>, self, on_orderbook_depth)
    }

<<<<<<< HEAD
    pub(crate) async fn orders_history(
        &self,
        request: OrdersHistoryRequest,
        settings: OrdersHistorySettings,
    ) -> Result<()> {
        info!("Getting order history");
        let command = Command::builder()
            .userpass(self.get_rpc_password()?)
            .flatten_data(request)
            .build()?;
        request_legacy!(
            command,
            Mm2RpcResult<OrdersHistoryResponse>,
            self,
            on_orders_history,
            settings
        )
    }

    pub(crate) async fn update_maker_order(&self, request: UpdateMakerOrderRequest) -> Result<()> {
        info!("Updating maker order");
        let command = Command::builder()
            .userpass(self.get_rpc_password()?)
            .flatten_data(request)
            .build()?;
        request_legacy!(command, Mm2RpcResult<MakerOrderForRpc>, self, on_update_maker_order)
    }

=======
        let buy = Command::builder()
            .userpass(self.get_rpc_password()?)
            .method(Method::Buy)
            .flatten_data(order)
            .build();
        request_legacy!(buy, Mm2RpcResult<SellBuyResponse>, self, on_buy_response)
    }

    pub(crate) async fn send_stop(&self) -> Result<()> {
        info!("Sending stop command");
        let stop_command = Command::<Dummy>::builder()
            .userpass(self.get_rpc_password()?)
            .method(Method::Stop)
            .build();
        request_legacy!(stop_command, Mm2RpcResult<Status>, self, on_stop_response)
    }

    pub(crate) async fn get_version(self) -> Result<()> {
        info!("Request for mm2 version");
        let get_version = Command::<Dummy>::builder()
            .userpass(self.get_rpc_password()?)
            .method(Method::Version)
            .build();
        request_legacy!(get_version, MmVersionResponse, self, on_version_response)
    }

>>>>>>> 16e94a49
    fn get_rpc_password(&self) -> Result<String> {
        self.config
            .rpc_password()
            .ok_or_else(|| error_anyhow!("Failed to get rpc_password, not set"))
    }
}<|MERGE_RESOLUTION|>--- conflicted
+++ resolved
@@ -1,8 +1,5 @@
 use anyhow::{anyhow, bail, Result};
-<<<<<<< HEAD
 use itertools::Itertools;
-=======
->>>>>>> 16e94a49
 use log::{error, info, warn};
 use mm2_rpc::data::legacy::{BuyRequest, CancelAllOrdersRequest, CancelAllOrdersResponse, CancelBy, CancelOrderRequest,
                             CoinInitResponse, GetEnabledRequest, GetEnabledResponse, MakerOrderForRpc, Mm2RpcResult,
@@ -30,33 +27,17 @@
 
 macro_rules! request_legacy {
     ($request: ident, $response_ty: ty, $self: ident, $handle_method: ident$ (, $opt:expr)*) => {{
-<<<<<<< HEAD
-        let transport = $self.transport.ok_or_else(|| warn_anyhow!("Failed to send, transport is not available"))?;
-        match transport.send::<_, $response_ty, Json>($request).await {
-            Ok(Ok(ok)) => $self.response_handler.$handle_method(ok, $($opt),*),
-            Ok(Err(error)) => $self.response_handler.print_response(error),
-            Err(error) => error_bail!(
-                concat!("Failed to send ", stringify!($response_ty), " request: {}"),
-=======
         let transport = $self.transport.ok_or_else(|| warn_anyhow!( concat!("Failed to send: `", stringify!($request), "`, transport is not available")))?;
         match transport.send::<_, $response_ty, Json>($request).await {
             Ok(Ok(ok)) => $self.response_handler.$handle_method(&ok, $($opt),*),
             Ok(Err(error)) => $self.response_handler.print_response(error),
             Err(error) => error_bail!(
                 concat!("Failed to send: `", stringify!($request), "`, error: {}"),
->>>>>>> 16e94a49
                 error
             ),
         }
     }};
 }
-<<<<<<< HEAD
-=======
-
-impl<T: Transport, P: ResponseHandler, C: AdexConfig + 'static> AdexProc<'_, '_, '_, T, P, C> {
-    pub(crate) async fn enable(&self, asset: &str) -> Result<()> {
-        info!("Enabling asset: {asset}");
->>>>>>> 16e94a49
 
 impl<T: Transport, P: ResponseHandler, C: AdexConfig + 'static> AdexProc<'_, '_, '_, T, P, C> {
     pub(crate) async fn enable(&self, coin: &str) -> Result<()> {
@@ -69,61 +50,36 @@
         let enable = Command::builder()
             .flatten_data(activation_method)
             .userpass(self.get_rpc_password()?)
-<<<<<<< HEAD
-            .build()?;
-
-        request_legacy!(command, CoinInitResponse, self, on_enable_response)
+            .build()?;
+
+        request_legacy!(enable, CoinInitResponse, self, on_enable_response)
     }
 
     pub(crate) async fn get_balance(&self, request: MyBalanceRequest) -> Result<()> {
         info!("Getting balance, coin: {}", request.coin);
-        let command = Command::builder()
-            .flatten_data(request)
-            .userpass(self.get_rpc_password()?)
-            .build()?;
-        request_legacy!(command, MyBalanceResponse, self, on_balance_response)
-    }
-
-    pub(crate) async fn get_enabled(&self) -> Result<()> {
-        info!("Getting list of enabled coins");
-        let command = Command::builder()
-            .flatten_data(GetEnabledRequest::default())
-            .userpass(self.get_rpc_password()?)
-            .build()?;
-
-        request_legacy!(command, Mm2RpcResult<GetEnabledResponse>, self, on_get_enabled_response)
-=======
-            .build();
-
-        request_legacy!(enable, CoinInitResponse, self, on_enable_response)
-    }
-
-    pub(crate) async fn get_balance(&self, asset: &str) -> Result<()> {
-        info!("Getting balance, coin: {asset} ...");
         let get_balance = Command::builder()
-            .method(Method::GetBalance)
-            .flatten_data(json!({ "coin": asset }))
-            .userpass(self.get_rpc_password()?)
-            .build();
-        request_legacy!(get_balance, BalanceResponse, self, on_balance_response)
+            .flatten_data(request)
+            .userpass(self.get_rpc_password()?)
+            .build()?;
+        request_legacy!(get_balance, MyBalanceResponse, self, on_balance_response)
     }
 
     pub(crate) async fn get_enabled(&self) -> Result<()> {
         info!("Getting list of enabled coins ...");
 
-        let get_enabled = Command::<i32>::builder()
-            .method(Method::GetEnabledCoins)
-            .userpass(self.get_rpc_password()?)
-            .build();
+        let get_enabled = Command::builder()
+            .flatten_data(GetEnabledRequest::default())
+            .userpass(self.get_rpc_password()?)
+            .build()?;
         request_legacy!(get_enabled, Mm2RpcResult<GetEnabledResponse>, self, on_get_enabled_response)
->>>>>>> 16e94a49
     }
 
     pub(crate) async fn get_orderbook(&self, request: OrderbookRequest, ob_settings: OrderbookSettings) -> Result<()> {
-        info!("Getting orderbook, base: {}, rel: {}", request.base, request.rel);
-        let command = Command::builder().flatten_data(request).build()?;
+        info!("Getting orderbook, base: {base}, rel: {rel} ...");
+
+        let get_orderbook = Command::builder().flatten_data(request).build()?;
         request_legacy!(
-            command,
+            get_orderbook,
             OrderbookResponse,
             self,
             on_orderbook_response,
@@ -132,7 +88,6 @@
         )
     }
 
-<<<<<<< HEAD
     pub(crate) async fn sell(&self, request: SellBuyRequest) -> Result<()> {
         info!(
             "Selling: {} {} for: {} {} at the price of {} {} per {}",
@@ -145,29 +100,11 @@
             request.base,
         );
         let request = SellRequest { delegate: request };
-        let command = Command::builder()
-            .userpass(self.get_rpc_password()?)
-            .flatten_data(request)
-            .build()?;
-        request_legacy!(command, Mm2RpcResult<SellBuyResponse>, self, on_sell_response)
-=======
-        let get_orderbook = Command::builder()
-            .method(Method::GetOrderbook)
-            .flatten_data(OrderbookRequest {
-                base: base.to_string(),
-                rel: rel.to_string(),
-            })
-            .build();
-
-        request_legacy!(
-            get_orderbook,
-            OrderbookResponse,
-            self,
-            on_orderbook_response,
-            self.config,
-            orderbook_config
-        )
->>>>>>> 16e94a49
+        let sell = Command::builder()
+            .userpass(self.get_rpc_password()?)
+            .flatten_data(request)
+            .build()?;
+        request_legacy!(sell, Mm2RpcResult<SellBuyResponse>, self, on_sell_response)
     }
 
     pub(crate) async fn buy(&self, request: SellBuyRequest) -> Result<()> {
@@ -182,29 +119,28 @@
             request.base,
         );
         let request = BuyRequest { delegate: request };
-        let command = Command::builder()
-            .userpass(self.get_rpc_password()?)
-            .flatten_data(request)
-            .build()?;
-        request_legacy!(command, Mm2RpcResult<SellBuyResponse>, self, on_buy_response)
+        let buy = Command::builder()
+            .userpass(self.get_rpc_password()?)
+            .flatten_data(request)
+            .build()?;
+        request_legacy!(buy, Mm2RpcResult<SellBuyResponse>, self, on_buy_response)
     }
 
     pub(crate) async fn send_stop(&self) -> Result<()> {
         info!("Sending stop command");
-        let command = Command::builder()
+        let stop_command = Command::builder()
             .userpass(self.get_rpc_password()?)
             .flatten_data(StopRequest::default())
             .build()?;
-        request_legacy!(command, Mm2RpcResult<Status>, self, on_stop_response)
+        request_legacy!(stop_command, Mm2RpcResult<Status>, self, on_stop_response)
     }
 
     pub(crate) async fn get_version(&self) -> Result<()> {
         info!("Request for mm2 version");
-        let command = Command::builder().flatten_data(VersionRequest::default()).build()?;
-        request_legacy!(command, MmVersionResponse, self, on_version_response)
-    }
-
-<<<<<<< HEAD
+        let get_version = Command::builder().flatten_data(VersionRequest::default()).build()?;
+        request_legacy!(get_version, MmVersionResponse, self, on_version_response)
+    }
+
     pub(crate) async fn cancel_order(&self, request: CancelOrderRequest) -> Result<()> {
         info!("Cancelling order: {}", request.uuid);
         let command = Command::builder()
@@ -295,14 +231,6 @@
             Ok(Err(error)) => self.response_handler.print_response(error),
             Err(error) => error_bail!("Failed to send BestOrdersRequestV2 request: {error}"),
         }
-=======
-        let sell = Command::builder()
-            .userpass(self.get_rpc_password()?)
-            .method(Method::Sell)
-            .flatten_data(order)
-            .build();
-        request_legacy!(sell, Mm2RpcResult<SellBuyResponse>, self, on_sell_response)
->>>>>>> 16e94a49
     }
 
     pub(crate) async fn set_price(&self, request: SetPriceReq) -> Result<()> {
@@ -330,7 +258,6 @@
         request_legacy!(request, Mm2RpcResult<Vec<PairWithDepth>>, self, on_orderbook_depth)
     }
 
-<<<<<<< HEAD
     pub(crate) async fn orders_history(
         &self,
         request: OrdersHistoryRequest,
@@ -359,34 +286,6 @@
         request_legacy!(command, Mm2RpcResult<MakerOrderForRpc>, self, on_update_maker_order)
     }
 
-=======
-        let buy = Command::builder()
-            .userpass(self.get_rpc_password()?)
-            .method(Method::Buy)
-            .flatten_data(order)
-            .build();
-        request_legacy!(buy, Mm2RpcResult<SellBuyResponse>, self, on_buy_response)
-    }
-
-    pub(crate) async fn send_stop(&self) -> Result<()> {
-        info!("Sending stop command");
-        let stop_command = Command::<Dummy>::builder()
-            .userpass(self.get_rpc_password()?)
-            .method(Method::Stop)
-            .build();
-        request_legacy!(stop_command, Mm2RpcResult<Status>, self, on_stop_response)
-    }
-
-    pub(crate) async fn get_version(self) -> Result<()> {
-        info!("Request for mm2 version");
-        let get_version = Command::<Dummy>::builder()
-            .userpass(self.get_rpc_password()?)
-            .method(Method::Version)
-            .build();
-        request_legacy!(get_version, MmVersionResponse, self, on_version_response)
-    }
-
->>>>>>> 16e94a49
     fn get_rpc_password(&self) -> Result<String> {
         self.config
             .rpc_password()
