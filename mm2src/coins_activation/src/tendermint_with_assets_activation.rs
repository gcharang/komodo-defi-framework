use crate::platform_coin_with_tokens::{EnablePlatformCoinWithTokensError, GetPlatformBalance,
                                       InitTokensAsMmCoinsError, PlatformWithTokensActivationOps, RegisterTokenInfo,
                                       TokenActivationParams, TokenActivationRequest, TokenAsMmCoinInitializer,
                                       TokenInitializer, TokenOf};
use crate::prelude::*;
use async_trait::async_trait;
use coins::my_tx_history_v2::TxHistoryStorage;
<<<<<<< HEAD
use coins::tendermint::{TendermintActivationParams, TendermintCoin, TendermintConf, TendermintInitError,
                        TendermintInitErrorKind, TendermintProtocolInfo};
use coins::{CoinBalance, CoinProtocol, MarketCoinOps, PrivKeyBuildPolicy};
=======
use coins::tendermint::{TendermintCoin, TendermintInitError, TendermintInitErrorKind, TendermintProtocolInfo,
                        TendermintToken, TendermintTokenActivationParams, TendermintTokenInitError,
                        TendermintTokenProtocolInfo};
use coins::{CoinBalance, CoinProtocol, MarketCoinOps};
>>>>>>> 20462d99
use common::Future01CompatExt;
use mm2_core::mm_ctx::MmArc;
use mm2_err_handle::prelude::*;
use mm2_metrics::MetricsArc;
use mm2_number::BigDecimal;
use serde::{Deserialize, Serialize};
use serde_json::Value as Json;
use std::collections::HashMap;

impl TokenOf for TendermintToken {
    type PlatformCoin = TendermintCoin;
}

impl RegisterTokenInfo<TendermintToken> for TendermintCoin {
    fn register_token_info(&self, token: &TendermintToken) {
        self.add_activated_token_info(token.ticker.clone(), token.decimals, token.denom.clone())
    }
}

#[derive(Clone, Deserialize)]
pub struct TendermintActivationParams {
    rpc_urls: Vec<String>,
    pub tokens_params: Vec<TokenActivationRequest<TendermintTokenActivationParams>>,
}

impl TxHistory for TendermintActivationParams {
    fn tx_history(&self) -> bool { false }
}

struct TendermintTokenInitializer {
    platform_coin: TendermintCoin,
}

struct TendermintTokenInitializerErr {
    ticker: String,
    inner: TendermintTokenInitError,
}

#[async_trait]
impl TokenInitializer for TendermintTokenInitializer {
    type Token = TendermintToken;
    type TokenActivationRequest = TendermintTokenActivationParams;
    type TokenProtocol = TendermintTokenProtocolInfo;
    type InitTokensError = TendermintTokenInitializerErr;

    fn tokens_requests_from_platform_request(
        platform_request: &TendermintActivationParams,
    ) -> Vec<TokenActivationRequest<Self::TokenActivationRequest>> {
        platform_request.tokens_params.clone()
    }

    async fn enable_tokens(
        &self,
        params: Vec<TokenActivationParams<Self::TokenActivationRequest, Self::TokenProtocol>>,
    ) -> Result<Vec<Self::Token>, MmError<Self::InitTokensError>> {
        params
            .into_iter()
            .map(|param| {
                let ticker = param.ticker.clone();
                TendermintToken::new(
                    param.ticker,
                    self.platform_coin.clone(),
                    param.protocol.decimals,
                    param.protocol.denom,
                )
                .mm_err(|inner| TendermintTokenInitializerErr { ticker, inner })
            })
            .collect()
    }

    fn platform_coin(&self) -> &<Self::Token as TokenOf>::PlatformCoin { &self.platform_coin }
}

impl TryFromCoinProtocol for TendermintProtocolInfo {
    fn try_from_coin_protocol(proto: CoinProtocol) -> Result<Self, MmError<CoinProtocol>> {
        match proto {
            CoinProtocol::TENDERMINT(proto) => Ok(proto),
            other => MmError::err(other),
        }
    }
}

impl TryFromCoinProtocol for TendermintTokenProtocolInfo {
    fn try_from_coin_protocol(proto: CoinProtocol) -> Result<Self, MmError<CoinProtocol>> {
        match proto {
            CoinProtocol::TENDERMINTTOKEN(proto) => Ok(proto),
            other => MmError::err(other),
        }
    }
}

impl From<TendermintTokenInitializerErr> for InitTokensAsMmCoinsError {
    fn from(err: TendermintTokenInitializerErr) -> Self {
        match err.inner {
            TendermintTokenInitError::InvalidDenom(error) => InitTokensAsMmCoinsError::TokenProtocolParseError {
                ticker: err.ticker,
                error,
            },
            TendermintTokenInitError::MyAddressError(error) => InitTokensAsMmCoinsError::Internal(error),
            TendermintTokenInitError::CouldNotFetchBalance(error) => {
                InitTokensAsMmCoinsError::CouldNotFetchBalance(error)
            },
        }
    }
}

#[derive(Serialize)]
pub struct TendermintActivationResult {
    ticker: String,
    address: String,
    current_block: u64,
    balance: CoinBalance,
    tokens_balances: HashMap<String, CoinBalance>,
}

impl CurrentBlock for TendermintActivationResult {
    fn current_block(&self) -> u64 { self.current_block }
}

impl GetPlatformBalance for TendermintActivationResult {
    fn get_platform_balance(&self) -> BigDecimal { self.balance.spendable.clone() }
}

impl From<TendermintInitError> for EnablePlatformCoinWithTokensError {
    fn from(err: TendermintInitError) -> Self {
        EnablePlatformCoinWithTokensError::PlatformCoinCreationError {
            ticker: err.ticker,
            error: err.kind.to_string(),
        }
    }
}

#[async_trait]
impl PlatformWithTokensActivationOps for TendermintCoin {
    type ActivationRequest = TendermintActivationParams;
    type PlatformProtocolInfo = TendermintProtocolInfo;
    type ActivationResult = TendermintActivationResult;
    type ActivationError = TendermintInitError;

    async fn enable_platform_coin(
        ctx: MmArc,
        ticker: String,
        coin_conf: Json,
        activation_request: Self::ActivationRequest,
        protocol_conf: Self::PlatformProtocolInfo,
        priv_key_policy: PrivKeyBuildPolicy,
    ) -> Result<Self, MmError<Self::ActivationError>> {
<<<<<<< HEAD
        let conf = TendermintConf::parse(&ticker, &coin_conf)?;
        TendermintCoin::init(&ctx, ticker, conf, protocol_conf, activation_request, priv_key_policy).await
=======
        let avg_block_time = coin_conf["avg_block_time"].as_i64().unwrap_or(0);

        // `avg_block_time` can not be less than 1 OR bigger than 255(u8::MAX)
        if avg_block_time < 1 || avg_block_time > std::u8::MAX as i64 {
            return MmError::err(TendermintInitError {
                ticker,
                kind: TendermintInitErrorKind::AvgBlockTimeMissingOrInvalid,
            });
        }

        TendermintCoin::init(
            &ctx,
            ticker,
            avg_block_time as u8,
            protocol_conf,
            activation_request.rpc_urls,
            priv_key,
        )
        .await
>>>>>>> 20462d99
    }

    fn token_initializers(
        &self,
    ) -> Vec<Box<dyn TokenAsMmCoinInitializer<PlatformCoin = Self, ActivationRequest = Self::ActivationRequest>>> {
        vec![Box::new(TendermintTokenInitializer {
            platform_coin: self.clone(),
        })]
    }

    async fn get_activation_result(&self) -> Result<Self::ActivationResult, MmError<Self::ActivationError>> {
        let current_block = self.current_block().compat().await.map_to_mm(|e| TendermintInitError {
            ticker: self.ticker().to_owned(),
            kind: TendermintInitErrorKind::RpcError(e),
        })?;

        let balances = self.all_balances().await.mm_err(|e| TendermintInitError {
            ticker: self.ticker().to_owned(),
            kind: TendermintInitErrorKind::RpcError(e.to_string()),
        })?;

        Ok(TendermintActivationResult {
            address: self.account_id.to_string(),
            current_block,
            balance: CoinBalance {
                spendable: balances.platform_balance,
                unspendable: BigDecimal::default(),
            },
            tokens_balances: balances
                .tokens_balances
                .into_iter()
                .map(|(ticker, balance)| {
                    (ticker, CoinBalance {
                        spendable: balance,
                        unspendable: BigDecimal::default(),
                    })
                })
                .collect(),
            ticker: self.ticker().to_owned(),
        })
    }

    fn start_history_background_fetching(
        &self,
        _metrics: MetricsArc,
        _storage: impl TxHistoryStorage,
        _initial_balance: BigDecimal,
    ) {
    }
}<|MERGE_RESOLUTION|>--- conflicted
+++ resolved
@@ -5,16 +5,10 @@
 use crate::prelude::*;
 use async_trait::async_trait;
 use coins::my_tx_history_v2::TxHistoryStorage;
-<<<<<<< HEAD
-use coins::tendermint::{TendermintActivationParams, TendermintCoin, TendermintConf, TendermintInitError,
-                        TendermintInitErrorKind, TendermintProtocolInfo};
+use coins::tendermint::{TendermintCoin, TendermintConf, TendermintInitError, TendermintInitErrorKind,
+                        TendermintProtocolInfo, TendermintToken, TendermintTokenActivationParams,
+                        TendermintTokenInitError, TendermintTokenProtocolInfo};
 use coins::{CoinBalance, CoinProtocol, MarketCoinOps, PrivKeyBuildPolicy};
-=======
-use coins::tendermint::{TendermintCoin, TendermintInitError, TendermintInitErrorKind, TendermintProtocolInfo,
-                        TendermintToken, TendermintTokenActivationParams, TendermintTokenInitError,
-                        TendermintTokenProtocolInfo};
-use coins::{CoinBalance, CoinProtocol, MarketCoinOps};
->>>>>>> 20462d99
 use common::Future01CompatExt;
 use mm2_core::mm_ctx::MmArc;
 use mm2_err_handle::prelude::*;
@@ -162,30 +156,16 @@
         protocol_conf: Self::PlatformProtocolInfo,
         priv_key_policy: PrivKeyBuildPolicy,
     ) -> Result<Self, MmError<Self::ActivationError>> {
-<<<<<<< HEAD
         let conf = TendermintConf::parse(&ticker, &coin_conf)?;
-        TendermintCoin::init(&ctx, ticker, conf, protocol_conf, activation_request, priv_key_policy).await
-=======
-        let avg_block_time = coin_conf["avg_block_time"].as_i64().unwrap_or(0);
-
-        // `avg_block_time` can not be less than 1 OR bigger than 255(u8::MAX)
-        if avg_block_time < 1 || avg_block_time > std::u8::MAX as i64 {
-            return MmError::err(TendermintInitError {
-                ticker,
-                kind: TendermintInitErrorKind::AvgBlockTimeMissingOrInvalid,
-            });
-        }
-
         TendermintCoin::init(
             &ctx,
             ticker,
-            avg_block_time as u8,
+            conf,
             protocol_conf,
             activation_request.rpc_urls,
-            priv_key,
+            priv_key_policy,
         )
         .await
->>>>>>> 20462d99
     }
 
     fn token_initializers(
