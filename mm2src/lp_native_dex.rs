--- conflicted
+++ resolved
@@ -1574,14 +1574,10 @@
         }
     };
 
-<<<<<<< HEAD
     let rpcipvalue = conf["rpcip"].clone();
     let rpcip = rpcipvalue.as_str().unwrap_or("127.0.0.1");
     let ip : IpAddr = try_s!(rpcip.parse());
-    let ctx = MmCtx::new(SocketAddr::new(ip, myport));
-=======
-    let ctx = MmCtx::new (conf);
->>>>>>> 5407e308
+    let ctx = MmCtx::new(conf, SocketAddr::new(ip, myport));
 
 /*
     if ( IAMLP != 0 )
@@ -1761,13 +1757,9 @@
         unwrap! (write! (&mut cur, "{}\0", myipaddr));
         unsafe {lp::LP_myipaddr.as_ptr() as *mut c_char}
     };
-<<<<<<< HEAD
+    let passphrase = try_s! (CString::new (unwrap! (ctx.conf()["passphrase"].as_str())));
     let ctx_id = random_u32();
     (*MM_CTX_MAP.lock().unwrap()).insert(ctx_id, ctx.clone());
-    let passphrase = try_s! (CString::new (unwrap! (conf["passphrase"].as_str())));
-=======
-    let passphrase = try_s! (CString::new (unwrap! (ctx.conf()["passphrase"].as_str())));
->>>>>>> 5407e308
     unsafe {lp::LPinit (myipaddr, myport, mypullport, mypubport, passphrase.as_ptr() as *mut c_char, c_conf.0,
         ctx.btc_ctx() as *mut c_void, ctx_id)};
     unwrap! (prices.join());
@@ -1936,4 +1928,4 @@
 {
     return(realloc(ptr,len));
 }*/
-*/
+*/