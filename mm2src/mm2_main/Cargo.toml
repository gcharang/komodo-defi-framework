--- conflicted
+++ resolved
@@ -62,12 +62,7 @@
 mm2_metrics = { path = "../mm2_metrics" }
 mm2_net = { path = "../mm2_net" }
 mm2_number = { path = "../mm2_number" }
-<<<<<<< HEAD
-mm2_rpc = { path = "../mm2_rpc" }
-mm2_rpc_data = { path = "../mm2_rpc_data" }
-=======
 mm2_rpc = { path = "../mm2_rpc", features = ["rpc_facilities"]}
->>>>>>> f0dc9f51
 num-traits = "0.2"
 parity-util-mem = "0.11"
 parking_lot = { version = "0.12.0", features = ["nightly"] }
