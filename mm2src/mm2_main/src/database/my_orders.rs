#![allow(deprecated)] // TODO: remove this once rusqlite is >= 0.29

use crate::mm2::lp_ordermatch::{FilteringOrder, MakerOrder, MyOrdersFilter, RecentOrdersSelectResult, TakerOrder};
/// This module contains code to work with my_orders table in MM2 SQLite DB
use common::log::debug;
use common::{now_ms, PagingOptions};
use db_common::sqlite::offset_by_uuid;
use db_common::sqlite::rusqlite::{params_from_iter, Connection, Error as SqlError, Result as SqlResult, ToSql};
use db_common::sqlite::sql_builder::SqlBuilder;
use mm2_core::mm_ctx::MmArc;
use mm2_rpc::data::legacy::{FilteringOrder, OrdersHistoryRequest, TakerAction};
use std::convert::TryInto;
use std::string::ParseError;
use uuid::Uuid;

<<<<<<< HEAD
use crate::mm2::lp_ordermatch::{MakerOrder, RecentOrdersSelectResult, TakerOrder};

=======
>>>>>>> 4fcfa40d
const MY_ORDERS_TABLE: &str = "my_orders";

pub const CREATE_MY_ORDERS_TABLE: &str = "CREATE TABLE IF NOT EXISTS my_orders (
    id INTEGER NOT NULL PRIMARY KEY,
    uuid VARCHAR(255) NOT NULL UNIQUE,
    type VARCHAR(255) NOT NULL,
    initial_action VARCHAR(255) NOT NULL,
    base VARCHAR(255) NOT NULL,
    rel VARCHAR(255) NOT NULL,
    price DECIMAL NOT NULL,
    volume DECIMAL NOT NULL,
    created_at INTEGER NOT NULL,    
    last_updated INTEGER NOT NULL,  
    was_taker INTEGER NOT NULL,
    status VARCHAR(255) NOT NULL
);";

const INSERT_MY_ORDER: &str = "INSERT INTO my_orders (uuid, type, initial_action, base, rel, price, volume, created_at, last_updated, was_taker, status) VALUES (?1, ?2, ?3, ?4, ?5, ?6, ?7, ?8, ?9, ?10, ?11)";

const UPDATE_MY_ORDER: &str =
    "UPDATE my_orders SET price = ?2, volume = ?3, last_updated = ?4, status = ?5 WHERE uuid = ?1";

const UPDATE_WAS_TAKER: &str = "UPDATE my_orders SET type = ?2, last_updated = ?3, was_taker = ?4 WHERE uuid = ?1";

const UPDATE_ORDER_STATUS: &str = "UPDATE my_orders SET last_updated = ?2, status = ?3 WHERE uuid = ?1";

const SELECT_STATUS_BY_UUID: &str = "SELECT status FROM my_orders WHERE uuid = ?1";

pub fn insert_maker_order(ctx: &MmArc, uuid: Uuid, order: &MakerOrder) -> SqlResult<()> {
    debug!("Inserting new order {} to the SQLite database", uuid);
    let params = vec![
        uuid.to_string(),
        "Maker".to_string(),
        "Sell".to_string(),
        order.base.clone(),
        order.rel.clone(),
        order.price.to_decimal().to_string(),
        order.max_base_vol.to_decimal().to_string(),
        order.created_at.to_string(),
        order.updated_at.unwrap_or(0).to_string(),
        0.to_string(),
        "Created".to_string(),
    ];
    let conn = ctx.sqlite_connection();
    conn.execute(INSERT_MY_ORDER, params_from_iter(params.iter()))
        .map(|_| ())
}

pub fn insert_taker_order(ctx: &MmArc, uuid: Uuid, order: &TakerOrder) -> SqlResult<()> {
    debug!("Inserting new order {} to the SQLite database", uuid);
    let price = order.request.rel_amount.to_decimal() / order.request.base_amount.to_decimal();
    let initial_action = match order.request.action {
        TakerAction::Buy => "Buy".to_string(),
        TakerAction::Sell => "Sell".to_string(),
    };
    let params = vec![
        uuid.to_string(),
        "Taker".to_string(),
        initial_action,
        order.request.base.clone(),
        order.request.rel.clone(),
        price.to_string(),
        order.request.base_amount.to_decimal().to_string(),
        order.created_at.to_string(),
        order.created_at.to_string(),
        0.to_string(),
        "Created".to_string(),
    ];
    let conn = ctx.sqlite_connection();
    conn.execute(INSERT_MY_ORDER, params_from_iter(params.iter()))
        .map(|_| ())
}

pub fn update_maker_order(ctx: &MmArc, uuid: Uuid, order: &MakerOrder) -> SqlResult<()> {
    debug!("Updating order {} in the SQLite database", uuid);
    let params = vec![
        uuid.to_string(),
        order.price.to_decimal().to_string(),
        order.max_base_vol.to_decimal().to_string(),
        order.updated_at.unwrap_or(0).to_string(),
        "Updated".to_string(),
    ];
    let conn = ctx.sqlite_connection();
    conn.execute(UPDATE_MY_ORDER, params_from_iter(params.iter()))
        .map(|_| ())
}

pub fn update_was_taker(ctx: &MmArc, uuid: Uuid) -> SqlResult<()> {
    debug!("Updating order {} in the SQLite database", uuid);
    let params = vec![
        uuid.to_string(),
        "Maker".to_string(),
        now_ms().to_string(),
        1.to_string(),
    ];
    let conn = ctx.sqlite_connection();
    conn.execute(UPDATE_WAS_TAKER, params_from_iter(params.iter()))
        .map(|_| ())
}

pub fn update_order_status(ctx: &MmArc, uuid: Uuid, status: String) -> SqlResult<()> {
    debug!("Updating order {} in the SQLite database", uuid);
    let params = vec![uuid.to_string(), now_ms().to_string(), status];
    let conn = ctx.sqlite_connection();
    conn.execute(UPDATE_ORDER_STATUS, params_from_iter(params.iter()))
        .map(|_| ())
}

/// Adds where clauses determined by MyOrdersFilter
fn apply_my_orders_filter(builder: &mut SqlBuilder, params: &mut Vec<(&str, String)>, filter: &OrdersHistoryRequest) {
    if let Some(order_type) = &filter.order_type {
        builder.and_where("type = :order_type");
        params.push((":order_type", order_type.clone()));
    }

    if let Some(initial_action) = &filter.initial_action {
        builder.and_where("initial_action = :initial_action");
        params.push((":initial_action", initial_action.clone()));
    }

    if let Some(base) = &filter.base {
        builder.and_where("base = :base");
        params.push((":base", base.clone()));
    }

    if let Some(rel) = &filter.rel {
        builder.and_where("rel = :rel");
        params.push((":rel", rel.clone()));
    }

    if let Some(from_price) = &filter.from_price {
        builder.and_where("price >= :from_price");
        params.push((":from_price", from_price.to_string()));
    }

    if let Some(to_price) = &filter.to_price {
        builder.and_where("price <= :to_price");
        params.push((":to_price", to_price.to_string()));
    }

    if let Some(from_volume) = &filter.from_volume {
        builder.and_where("volume >= :from_volume");
        params.push((":from_volume", from_volume.to_string()));
    }

    if let Some(to_volume) = &filter.to_volume {
        builder.and_where("volume <= :to_volume");
        params.push((":to_volume", to_volume.to_string()));
    }

    if let Some(from_timestamp) = &filter.from_timestamp {
        builder.and_where("created_at >= :from_timestamp");
        params.push((":from_timestamp", from_timestamp.to_string()));
    }

    if let Some(to_timestamp) = &filter.to_timestamp {
        builder.and_where("created_at <= :to_timestamp");
        params.push((":to_timestamp", to_timestamp.to_string()));
    }

    if let Some(was_taker) = filter.was_taker {
        let was_taker = was_taker as u32;
        builder.and_where("was_taker = :was_taker");
        params.push((":was_taker", was_taker.to_string()));
    }
    if let Some(status) = &filter.status {
        builder.and_where("status = :status");
        params.push((":status", status.clone()));
    }
}

#[derive(Debug)]
pub enum SelectRecentOrdersUuidsErr {
    Sql(SqlError),
    Parse(ParseError),
}

impl std::fmt::Display for SelectRecentOrdersUuidsErr {
    fn fmt(&self, f: &mut std::fmt::Formatter) -> std::fmt::Result { write!(f, "{:?}", self) }
}

impl From<SqlError> for SelectRecentOrdersUuidsErr {
    fn from(err: SqlError) -> Self { SelectRecentOrdersUuidsErr::Sql(err) }
}

impl From<ParseError> for SelectRecentOrdersUuidsErr {
    fn from(err: ParseError) -> Self { SelectRecentOrdersUuidsErr::Parse(err) }
}

pub fn select_orders_by_filter(
    conn: &Connection,
    filter: &OrdersHistoryRequest,
    paging_options: Option<&PagingOptions>,
) -> SqlResult<RecentOrdersSelectResult, SelectRecentOrdersUuidsErr> {
    let mut query_builder = SqlBuilder::select_from(MY_ORDERS_TABLE);
    let mut params = vec![];
    apply_my_orders_filter(&mut query_builder, &mut params, filter);

    // count total records matching the filter
    let mut count_builder = query_builder.clone();
    count_builder.count("id");

    let count_query = count_builder.sql().expect("SQL query builder should never fail here");
    debug!("Trying to execute SQL query {} with params {:?}", count_query, params);

    let params_as_trait: Vec<_> = params.iter().map(|(key, value)| (*key, value as &dyn ToSql)).collect();
    let total_count: isize = conn.query_row_named(&count_query, params_as_trait.as_slice(), |row| row.get(0))?;
    let total_count = total_count.try_into().expect("COUNT should always be >= 0");
    if total_count == 0 {
        return Ok(RecentOrdersSelectResult::default());
    }

    // query the orders finally
    query_builder
        .field("uuid")
        .field("type")
        .field("initial_action")
        .field("base")
        .field("rel")
        .field("price")
        .field("volume")
        .field("created_at")
        .field("last_updated")
        .field("was_taker")
        .field("status");
    query_builder.order_desc("created_at");

    let skipped = match paging_options {
        Some(paging) => {
            // calculate offset, page_number is ignored if from_uuid is set
            let offset = match paging.from_uuid {
                Some(uuid) => offset_by_uuid(conn, &query_builder, &params, &uuid)?,
                None => (paging.page_number.get() - 1) * paging.limit,
            };
            query_builder.limit(paging.limit);
            query_builder.offset(offset);
            offset
        },
        None => 0,
    };

    let uuids_query = query_builder.sql().expect("SQL query builder should never fail here");
    debug!("Trying to execute SQL query {} with params {:?}", uuids_query, params);
    let mut stmt = conn.prepare(&uuids_query)?;
    let orders = stmt
        .query_map_named(params_as_trait.as_slice(), |row| {
            Ok(FilteringOrder {
                uuid: row.get(0)?,
                order_type: row.get(1)?,
                initial_action: row.get(2)?,
                base: row.get(3)?,
                rel: row.get(4)?,
                price: row.get(5)?,
                volume: row.get(6)?,
                created_at: row.get(7)?,
                last_updated: row.get(8)?,
                was_taker: row.get(9)?,
                status: row.get(10)?,
            })
        })?
        .collect::<SqlResult<Vec<FilteringOrder>>>()?;

    Ok(RecentOrdersSelectResult {
        orders,
        total_count,
        skipped,
    })
}

pub fn select_status_by_uuid(conn: &Connection, uuid: &Uuid) -> Result<String, SqlError> {
    let params = vec![uuid.to_string()];
    conn.query_row(SELECT_STATUS_BY_UUID, params_from_iter(params.iter()), |row| {
        row.get::<_, String>(0)
    })
}<|MERGE_RESOLUTION|>--- conflicted
+++ resolved
@@ -1,6 +1,6 @@
 #![allow(deprecated)] // TODO: remove this once rusqlite is >= 0.29
 
-use crate::mm2::lp_ordermatch::{FilteringOrder, MakerOrder, MyOrdersFilter, RecentOrdersSelectResult, TakerOrder};
+use crate::mm2::lp_ordermatch::{MakerOrder, RecentOrdersSelectResult, TakerOrder};
 /// This module contains code to work with my_orders table in MM2 SQLite DB
 use common::log::debug;
 use common::{now_ms, PagingOptions};
@@ -13,11 +13,6 @@
 use std::string::ParseError;
 use uuid::Uuid;
 
-<<<<<<< HEAD
-use crate::mm2::lp_ordermatch::{MakerOrder, RecentOrdersSelectResult, TakerOrder};
-
-=======
->>>>>>> 4fcfa40d
 const MY_ORDERS_TABLE: &str = "my_orders";
 
 pub const CREATE_MY_ORDERS_TABLE: &str = "CREATE TABLE IF NOT EXISTS my_orders (
