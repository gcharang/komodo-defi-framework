<<<<<<< HEAD
use super::{addr_format_from_protocol_info, BaseRelProtocolInfo, OrderbookP2PItemWithProof, OrdermatchContext,
            OrdermatchRequest};
use crate::mm2::lp_network::{request_any_relay, P2PRequest};
use crate::mm2::lp_ordermatch::{orderbook_address, RpcOrderbookEntryV2};
=======
>>>>>>> e40d037b
use coins::{address_by_coin_conf_and_pubkey_str, coin_conf, is_wallet_only_conf, is_wallet_only_ticker};
use common::{log, HttpStatusCode};
use derive_more::Display;
use http::{Response, StatusCode};
use mm2_core::mm_ctx::MmArc;
use mm2_err_handle::prelude::*;
use mm2_number::{BigRational, MmNumber};
use mm2_rpc::data::legacy::OrderConfirmationsSettings;
use num_traits::Zero;
use serde_json::{self as json, Value as Json};
use std::collections::{HashMap, HashSet};
use uuid::Uuid;

use super::{addr_format_from_protocol_info, is_my_order, mm2_internal_pubkey_hex, orderbook_address,
            BaseRelProtocolInfo, OrderConfirmationsSettings, OrderbookP2PItemWithProof, OrdermatchContext,
            OrdermatchRequest, RpcOrderbookEntryV2};
use crate::mm2::lp_network::{request_any_relay, P2PRequest};

#[derive(Clone, Copy, Debug, Deserialize, Eq, PartialEq, Serialize)]
#[serde(rename_all = "lowercase")]
pub enum BestOrdersAction {
    Buy,
    Sell,
}

#[derive(Debug, Deserialize)]
pub struct BestOrdersRequest {
    coin: String,
    action: BestOrdersAction,
    volume: MmNumber,
}

#[derive(Debug, Deserialize, Serialize)]
struct BestOrdersP2PRes {
    orders: HashMap<String, Vec<OrderbookP2PItemWithProof>>,
    #[serde(default)]
    protocol_infos: HashMap<Uuid, BaseRelProtocolInfo>,
    #[serde(default)]
    conf_infos: HashMap<Uuid, OrderConfirmationsSettings>,
}

#[derive(Debug, Deserialize)]
#[serde(tag = "type", content = "value")]
pub enum RequestBestOrdersBy {
    #[serde(rename = "volume")]
    Volume(MmNumber),
    #[serde(rename = "number")]
    Number(usize),
}

#[derive(Debug, Deserialize)]
pub struct BestOrdersRequestV2 {
    coin: String,
    action: BestOrdersAction,
    request_by: RequestBestOrdersBy,
    #[serde(default)]
    exclude_mine: bool,
}

pub fn process_best_orders_p2p_request(
    ctx: MmArc,
    coin: String,
    action: BestOrdersAction,
    required_volume: BigRational,
) -> Result<Option<Vec<u8>>, String> {
    let ordermatch_ctx = OrdermatchContext::from_ctx(&ctx).expect("ordermatch_ctx must exist at this point");
    let orderbook = ordermatch_ctx.orderbook.lock();
    let search_pairs_in = match action {
        BestOrdersAction::Buy => &orderbook.pairs_existing_for_base,
        BestOrdersAction::Sell => &orderbook.pairs_existing_for_rel,
    };
    let tickers = some_or_return_ok_none!(search_pairs_in.get(&coin));
    let mut result = HashMap::new();
    let pairs = tickers.iter().map(|ticker| match action {
        BestOrdersAction::Buy => (coin.clone(), ticker.clone()),
        BestOrdersAction::Sell => (ticker.clone(), coin.clone()),
    });

    let mut protocol_infos = HashMap::new();
    let mut conf_infos = HashMap::new();

    for pair in pairs {
        let orders = match orderbook.ordered.get(&pair) {
            Some(orders) => orders,
            None => {
                log::debug!("No orders for pair {:?}", pair);
                continue;
            },
        };
        let mut best_orders = vec![];
        let mut collected_volume = BigRational::zero();
        for ordered in orders {
            match orderbook.order_set.get(&ordered.uuid) {
                Some(o) => {
                    let min_volume = match action {
                        BestOrdersAction::Buy => o.min_volume.clone(),
                        BestOrdersAction::Sell => &o.min_volume * &o.price,
                    };
                    if min_volume > required_volume {
                        log::debug!("Order {} min_vol {:?} > {:?}", o.uuid, min_volume, required_volume);
                        continue;
                    }

                    let max_volume = match action {
                        BestOrdersAction::Buy => o.max_volume.clone(),
                        BestOrdersAction::Sell => &o.max_volume * &o.price,
                    };
                    let order_w_proof = orderbook.orderbook_item_with_proof(o.clone());
                    protocol_infos.insert(order_w_proof.order.uuid, order_w_proof.order.base_rel_proto_info());
                    if let Some(info) = order_w_proof.order.conf_settings {
                        conf_infos.insert(order_w_proof.order.uuid, info);
                    }
                    best_orders.push(order_w_proof.into());

                    collected_volume += max_volume;
                    if collected_volume >= required_volume {
                        break;
                    }
                },
                None => {
                    log::debug!("No order with uuid {:?}", ordered.uuid);
                    continue;
                },
            };
        }
        match action {
            BestOrdersAction::Buy => result.insert(pair.1, best_orders),
            BestOrdersAction::Sell => result.insert(pair.0, best_orders),
        };
    }

    // Drop mutability of result, protocol_infos and conf_infos
    let result = result;
    let protocol_infos = protocol_infos;
    let conf_infos = conf_infos;

    let response = BestOrdersP2PRes {
        orders: result,
        protocol_infos,
        conf_infos,
    };
    let encoded = rmp_serde::to_vec(&response).expect("rmp_serde::to_vec should not fail here");
    Ok(Some(encoded))
}

pub fn process_best_orders_p2p_request_by_number(
    ctx: MmArc,
    coin: String,
    action: BestOrdersAction,
    number: usize,
) -> Result<Option<Vec<u8>>, String> {
    let ordermatch_ctx = OrdermatchContext::from_ctx(&ctx).expect("ordermatch_ctx must exist at this point");
    let orderbook = ordermatch_ctx.orderbook.lock();
    let search_pairs_in = match action {
        BestOrdersAction::Buy => &orderbook.pairs_existing_for_base,
        BestOrdersAction::Sell => &orderbook.pairs_existing_for_rel,
    };
    let tickers = some_or_return_ok_none!(search_pairs_in.get(&coin));
    let mut result = HashMap::new();
    let pairs = tickers.iter().map(|ticker| match action {
        BestOrdersAction::Buy => (coin.clone(), ticker.clone()),
        BestOrdersAction::Sell => (ticker.clone(), coin.clone()),
    });

    let mut protocol_infos = HashMap::new();
    let mut conf_infos = HashMap::new();

    for pair in pairs {
        let orders = match orderbook.ordered.get(&pair) {
            Some(orders) => orders.clone(),
            None => {
                log::debug!("No orders for pair {:?}", pair);
                continue;
            },
        };
        let mut best_orders = vec![];
        for ordered in orders.iter().take(number) {
            match orderbook.order_set.get(&ordered.uuid) {
                Some(o) => {
                    let order_w_proof = orderbook.orderbook_item_with_proof(o.clone());
                    protocol_infos.insert(order_w_proof.order.uuid, order_w_proof.order.base_rel_proto_info());
                    if let Some(info) = order_w_proof.order.conf_settings {
                        conf_infos.insert(order_w_proof.order.uuid, info);
                    }
                    best_orders.push(order_w_proof.into());
                },
                None => {
                    log::debug!("No order with uuid {:?}", ordered.uuid);
                    continue;
                },
            };
        }
        match action {
            BestOrdersAction::Buy => result.insert(pair.1, best_orders),
            BestOrdersAction::Sell => result.insert(pair.0, best_orders),
        };
    }

    // Drop mutability of result, protocol_infos and conf_infos
    let result = result;
    let protocol_infos = protocol_infos;
    let conf_infos = conf_infos;

    let response = BestOrdersP2PRes {
        orders: result,
        protocol_infos,
        conf_infos,
    };
    let encoded = rmp_serde::to_vec(&response).expect("rmp_serde::to_vec should not fail here");
    Ok(Some(encoded))
}

pub async fn best_orders_rpc(ctx: MmArc, req: Json) -> Result<Response<Vec<u8>>, String> {
    let req: BestOrdersRequest = try_s!(json::from_value(req));
    let ordermatch_ctx = OrdermatchContext::from_ctx(&ctx).unwrap();
    if is_wallet_only_ticker(&ctx, &req.coin) {
        return ERR!("Coin {} is wallet only", &req.coin);
    }
    let p2p_request = OrdermatchRequest::BestOrders {
        coin: ordermatch_ctx.orderbook_ticker_bypass(&req.coin),
        action: req.action,
        volume: req.volume.into(),
    };

    let best_orders_res =
        try_s!(request_any_relay::<BestOrdersP2PRes>(ctx.clone(), P2PRequest::Ordermatch(p2p_request)).await);
    let mut response = HashMap::new();
    if let Some((p2p_response, peer_id)) = best_orders_res {
        log::debug!("Got best orders {:?} from peer {}", p2p_response, peer_id);
        let my_pubsecp = mm2_internal_pubkey_hex(&ctx, String::from).map_err(MmError::into_inner)?;
        let my_p2p_pubkeys = ordermatch_ctx.orderbook.lock().my_p2p_pubkeys.clone();
        for (coin, orders_w_proofs) in p2p_response.orders {
            let coin_conf = coin_conf(&ctx, &coin);
            if coin_conf.is_null() {
                log::warn!("Coin {} is not found in config", coin);
                continue;
            }
            if is_wallet_only_conf(&coin_conf) {
                log::warn!(
                    "Coin {} was removed from best orders because it's defined as wallet only in config",
                    coin
                );
                continue;
            }
            for order_w_proof in orders_w_proofs {
                let order = order_w_proof.order;
                let empty_proto_info = BaseRelProtocolInfo::default();
                let proto_infos = p2p_response
                    .protocol_infos
                    .get(&order.uuid)
                    .unwrap_or(&empty_proto_info);
                let addr_format = match req.action {
                    BestOrdersAction::Buy => addr_format_from_protocol_info(&proto_infos.rel),
                    BestOrdersAction::Sell => addr_format_from_protocol_info(&proto_infos.base),
                };
                let address =
                    match address_by_coin_conf_and_pubkey_str(&ctx, &coin, &coin_conf, &order.pubkey, addr_format) {
                        Ok(a) => a,
                        Err(e) => {
                            log::error!("Error {} getting coin {} address from pubkey {}", e, coin, order.pubkey);
                            continue;
                        },
                    };
                let conf_settings = p2p_response.conf_infos.get(&order.uuid);
                let is_mine = is_my_order(&order.pubkey, &my_pubsecp, &my_p2p_pubkeys);
                let entry = match req.action {
                    BestOrdersAction::Buy => order.as_rpc_best_orders_buy(address, conf_settings, is_mine),
                    BestOrdersAction::Sell => order.as_rpc_best_orders_sell(address, conf_settings, is_mine),
                };
                if let Some(original_tickers) = ordermatch_ctx.original_tickers.get(&coin) {
                    for ticker in original_tickers {
                        let mut original_entry = entry.clone();
                        original_entry.coin = ticker.to_owned();
                        response
                            .entry(ticker.to_owned())
                            .or_insert_with(Vec::new)
                            .push(original_entry);
                    }
                }
                response.entry(coin.clone()).or_insert_with(Vec::new).push(entry);
            }
        }
    }

    let res = json!({ "result": response, "original_tickers": &ordermatch_ctx.original_tickers });
    Response::builder()
        .body(json::to_vec(&res).expect("Serialization failed"))
        .map_err(|e| ERRL!("{}", e))
}

#[derive(Debug, Display, Serialize, SerializeErrorType)]
#[serde(tag = "error_type", content = "error_data")]
pub enum BestOrdersRpcError {
    CoinIsWalletOnly(String),
    P2PError(String),
    CtxError(String),
}

impl HttpStatusCode for BestOrdersRpcError {
    fn status_code(&self) -> StatusCode {
        match self {
            BestOrdersRpcError::CoinIsWalletOnly(_) => StatusCode::BAD_REQUEST,
            BestOrdersRpcError::P2PError(_) | BestOrdersRpcError::CtxError(_) => StatusCode::INTERNAL_SERVER_ERROR,
        }
    }
}

#[derive(Serialize)]
pub struct BestOrdersV2Response {
    orders: HashMap<String, Vec<RpcOrderbookEntryV2>>,
    original_tickers: HashMap<String, HashSet<String>>,
}

pub async fn best_orders_rpc_v2(
    ctx: MmArc,
    req: BestOrdersRequestV2,
) -> Result<BestOrdersV2Response, MmError<BestOrdersRpcError>> {
    if is_wallet_only_ticker(&ctx, &req.coin) {
        return MmError::err(BestOrdersRpcError::CoinIsWalletOnly(req.coin));
    }
    let ordermatch_ctx = OrdermatchContext::from_ctx(&ctx).unwrap();
    let p2p_request = match req.request_by {
        RequestBestOrdersBy::Volume(mm_number) => OrdermatchRequest::BestOrders {
            coin: ordermatch_ctx.orderbook_ticker_bypass(&req.coin),
            action: req.action,
            volume: mm_number.into(),
        },
        RequestBestOrdersBy::Number(size) => OrdermatchRequest::BestOrdersByNumber {
            coin: ordermatch_ctx.orderbook_ticker_bypass(&req.coin),
            action: req.action,
            number: size,
        },
    };

    let best_orders_res = request_any_relay::<BestOrdersP2PRes>(ctx.clone(), P2PRequest::Ordermatch(p2p_request))
        .await
        .mm_err(|e| BestOrdersRpcError::P2PError(format!("{:?}", e)))?;
    let mut orders = HashMap::new();
    if let Some((p2p_response, peer_id)) = best_orders_res {
        log::debug!("Got best orders {:?} from peer {}", p2p_response, peer_id);
        let my_pubsecp = mm2_internal_pubkey_hex(&ctx, BestOrdersRpcError::CtxError)?;
        let my_p2p_pubkeys = ordermatch_ctx.orderbook.lock().my_p2p_pubkeys.clone();

        for (coin, orders_w_proofs) in p2p_response.orders {
            let coin_conf = coin_conf(&ctx, &coin);
            if coin_conf.is_null() {
                log::warn!("Coin {} is not found in config", coin);
                continue;
            }
            if is_wallet_only_conf(&coin_conf) {
                log::warn!(
                    "Coin {} was removed from best orders because it's defined as wallet only in config",
                    coin
                );
                continue;
            }
            for order_w_proof in orders_w_proofs {
                let order = order_w_proof.order;
                let is_mine = is_my_order(&order.pubkey, &my_pubsecp, &my_p2p_pubkeys);
                if req.exclude_mine && is_mine {
                    continue;
                }
                let empty_proto_info = BaseRelProtocolInfo::default();
                let proto_infos = p2p_response
                    .protocol_infos
                    .get(&order.uuid)
                    .unwrap_or(&empty_proto_info);
                let addr_format = match req.action {
                    BestOrdersAction::Buy => addr_format_from_protocol_info(&proto_infos.rel),
                    BestOrdersAction::Sell => addr_format_from_protocol_info(&proto_infos.base),
                };
                let address = match orderbook_address(&ctx, &coin, &coin_conf, &order.pubkey, addr_format) {
                    Ok(a) => a,
                    Err(e) => {
                        log::error!("Error {} getting coin {} address from pubkey {}", e, coin, order.pubkey);
                        continue;
                    },
                };
                let conf_settings = p2p_response.conf_infos.get(&order.uuid);
                let entry = match req.action {
                    BestOrdersAction::Buy => order.as_rpc_best_orders_buy_v2(address, conf_settings, is_mine),
                    BestOrdersAction::Sell => order.as_rpc_best_orders_sell_v2(address, conf_settings, is_mine),
                };
                if let Some(original_tickers) = ordermatch_ctx.original_tickers.get(&coin) {
                    for ticker in original_tickers {
                        let mut original_entry = entry.clone();
                        original_entry.coin = ticker.to_owned();
                        orders
                            .entry(ticker.to_owned())
                            .or_insert_with(Vec::new)
                            .push(original_entry);
                    }
                }
                orders.entry(coin.clone()).or_insert_with(Vec::new).push(entry);
            }
        }
    }

    Ok(BestOrdersV2Response {
        orders,
        original_tickers: ordermatch_ctx.original_tickers.clone(),
    })
}

#[cfg(all(test, not(target_arch = "wasm32")))]
mod best_orders_test {
    use super::*;
    use crate::mm2::lp_ordermatch::ordermatch_tests::make_random_orders;
    use crate::mm2::lp_ordermatch::{OrderbookItem, TrieProof};
    use common::new_uuid;
    use std::iter::FromIterator;

    #[test]
    fn check_best_orders_p2p_res_serde() {
        #[derive(Clone, Debug, Deserialize, PartialEq, Serialize)]
        struct BestOrderV1 {
            pubkey: String,
            base: String,
            rel: String,
            price: BigRational,
            max_volume: BigRational,
            min_volume: BigRational,
            uuid: Uuid,
            created_at: u64,
        }

        impl From<OrderbookItem> for BestOrderV1 {
            fn from(o: OrderbookItem) -> Self {
                BestOrderV1 {
                    pubkey: o.pubkey,
                    base: o.base,
                    rel: o.rel,
                    price: o.price,
                    max_volume: o.max_volume,
                    min_volume: o.min_volume,
                    uuid: o.uuid,
                    created_at: o.created_at,
                }
            }
        }

        #[derive(Clone, Debug, Deserialize, PartialEq, Serialize)]
        struct BestOrderWithProofV1 {
            /// Orderbook item
            order: BestOrderV1,
            /// Last pubkey message payload that contains most recent pair trie root
            last_message_payload: Vec<u8>,
            /// Proof confirming that orderbook item is in the pair trie
            proof: TrieProof,
        }

        #[derive(Debug, Deserialize, PartialEq, Serialize)]
        struct BestOrdersResV1 {
            orders: HashMap<String, Vec<BestOrderWithProofV1>>,
        }

        let orders = make_random_orders("".into(), &[1; 32], "RICK".into(), "MORTY".into(), 10);
        let v1_orders: Vec<_> = orders
            .clone()
            .into_iter()
            .map(|order| BestOrderWithProofV1 {
                order: order.into(),
                last_message_payload: vec![],
                proof: vec![],
            })
            .collect();

        let v1 = BestOrdersResV1 {
            orders: HashMap::from_iter(std::iter::once(("RICK".into(), v1_orders))),
        };

        let v1_serialized = rmp_serde::to_vec_named(&v1).unwrap();

        let mut new: BestOrdersP2PRes = rmp_serde::from_slice(&v1_serialized).unwrap();
        new.protocol_infos.insert(new_uuid(), BaseRelProtocolInfo {
            base: vec![1],
            rel: vec![2],
        });
        new.conf_infos.insert(new_uuid(), OrderConfirmationsSettings::default());

        let new_serialized = rmp_serde::to_vec_named(&new).unwrap();

        let v1_from_new: BestOrdersResV1 = rmp_serde::from_slice(&new_serialized).unwrap();
        assert_eq!(v1, v1_from_new);

        #[derive(Debug, Deserialize, PartialEq, Serialize)]
        struct BestOrdersResV2 {
            orders: HashMap<String, Vec<OrderbookP2PItemWithProof>>,
            #[serde(default)]
            protocol_infos: HashMap<Uuid, BaseRelProtocolInfo>,
        }
        let v2_orders: Vec<_> = orders
            .into_iter()
            .map(|order| OrderbookP2PItemWithProof {
                order: order.into(),
                last_message_payload: vec![],
                proof: vec![],
            })
            .collect();

        let v2 = BestOrdersResV2 {
            orders: HashMap::from_iter(std::iter::once(("RICK".into(), v2_orders))),
            protocol_infos: HashMap::from_iter(std::iter::once((new_uuid(), BaseRelProtocolInfo {
                base: vec![1],
                rel: vec![2],
            }))),
        };

        let v2_serialized = rmp_serde::to_vec_named(&v2).unwrap();

        let mut new: BestOrdersP2PRes = rmp_serde::from_slice(&v2_serialized).unwrap();
        new.conf_infos.insert(new_uuid(), OrderConfirmationsSettings::default());

        let new_serialized = rmp_serde::to_vec_named(&new).unwrap();

        let v2_from_new: BestOrdersResV2 = rmp_serde::from_slice(&new_serialized).unwrap();
        assert_eq!(v2, v2_from_new);
    }
}<|MERGE_RESOLUTION|>--- conflicted
+++ resolved
@@ -1,10 +1,3 @@
-<<<<<<< HEAD
-use super::{addr_format_from_protocol_info, BaseRelProtocolInfo, OrderbookP2PItemWithProof, OrdermatchContext,
-            OrdermatchRequest};
-use crate::mm2::lp_network::{request_any_relay, P2PRequest};
-use crate::mm2::lp_ordermatch::{orderbook_address, RpcOrderbookEntryV2};
-=======
->>>>>>> e40d037b
 use coins::{address_by_coin_conf_and_pubkey_str, coin_conf, is_wallet_only_conf, is_wallet_only_ticker};
 use common::{log, HttpStatusCode};
 use derive_more::Display;
@@ -19,8 +12,7 @@
 use uuid::Uuid;
 
 use super::{addr_format_from_protocol_info, is_my_order, mm2_internal_pubkey_hex, orderbook_address,
-            BaseRelProtocolInfo, OrderConfirmationsSettings, OrderbookP2PItemWithProof, OrdermatchContext,
-            OrdermatchRequest, RpcOrderbookEntryV2};
+            BaseRelProtocolInfo, OrderbookP2PItemWithProof, OrdermatchContext, OrdermatchRequest, RpcOrderbookEntryV2};
 use crate::mm2::lp_network::{request_any_relay, P2PRequest};
 
 #[derive(Clone, Copy, Debug, Deserialize, Eq, PartialEq, Serialize)]
