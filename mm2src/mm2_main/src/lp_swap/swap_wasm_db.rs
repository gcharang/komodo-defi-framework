use async_trait::async_trait;
use mm2_db::indexed_db::{DbIdentifier, DbInstance, DbUpgrader, IndexedDb, IndexedDbBuilder, OnUpgradeError,
                         OnUpgradeResult, TableSignature};
use std::ops::Deref;
use uuid::Uuid;

pub use mm2_db::indexed_db::{cursor_prelude, DbTransactionError, DbTransactionResult, InitDbError, InitDbResult,
                             ItemId};
pub use tables::{MySwapsFiltersTable, SavedSwapTable, SwapLockTable};

<<<<<<< HEAD
const DB_NAME: &str = "swap";
const DB_VERSION: u32 = 2;
=======
const DB_VERSION: u32 = 1;
>>>>>>> c58edbc8

pub struct SwapDb {
    inner: IndexedDb,
}

#[async_trait]
impl DbInstance for SwapDb {
    const DB_NAME: &'static str = "swap";

    async fn init(db_id: DbIdentifier) -> InitDbResult<Self> {
        let inner = IndexedDbBuilder::new(db_id)
            .with_version(DB_VERSION)
            .with_table::<SwapLockTable>()
            .with_table::<SavedSwapTable>()
            .with_table::<MySwapsFiltersTable>()
            .build()
            .await?;
        Ok(SwapDb { inner })
    }
}

impl Deref for SwapDb {
    type Target = IndexedDb;

    fn deref(&self) -> &Self::Target { &self.inner }
}

pub mod tables {
    use super::*;
    use mm2_err_handle::prelude::MmError;
    use serde_json::Value as Json;

    #[derive(Debug, Deserialize, Clone, Serialize, PartialEq)]
    pub struct SwapLockTable {
        pub uuid: Uuid,
        pub timestamp: u64,
    }

    impl TableSignature for SwapLockTable {
        fn table_name() -> &'static str { "swap_lock" }

        fn on_upgrade_needed(upgrader: &DbUpgrader, old_version: u32, new_version: u32) -> OnUpgradeResult<()> {
            on_upgrade_swap_table_by_uuid_v1(upgrader, old_version, new_version, Self::table_name())
        }
    }

    #[derive(Debug, Serialize, Deserialize, PartialEq)]
    pub struct SavedSwapTable {
        pub uuid: Uuid,
        pub saved_swap: Json,
    }

    impl TableSignature for SavedSwapTable {
        fn table_name() -> &'static str { "saved_swap" }

        fn on_upgrade_needed(upgrader: &DbUpgrader, old_version: u32, new_version: u32) -> OnUpgradeResult<()> {
            on_upgrade_swap_table_by_uuid_v1(upgrader, old_version, new_version, Self::table_name())
        }
    }

    /// This table is used to select uuids applying given filters.
    /// When we iterate over an index like `["my_coin", "other_coin"]`, a cursor returns items with all fields.
    /// So, if we combine `SavedSwapTable` and `MySwapsFiltersTable` into one, we will get `saved_swap` on every cursor callback that is overhead.
    #[derive(Debug, Serialize, Deserialize, Eq, Ord, PartialEq, PartialOrd)]
    pub struct MySwapsFiltersTable {
        pub uuid: Uuid,
        pub my_coin: String,
        pub other_coin: String,
        pub started_at: u32,
        #[serde(default)]
        pub is_finished: bool,
        #[serde(default)]
        pub swap_type: u8,
    }

    impl TableSignature for MySwapsFiltersTable {
        fn table_name() -> &'static str { "my_swaps" }

        fn on_upgrade_needed(upgrader: &DbUpgrader, mut old_version: u32, new_version: u32) -> OnUpgradeResult<()> {
            while old_version < new_version {
                match old_version {
                    0 => {
                        let table = upgrader.create_table(Self::table_name())?;
                        table.create_index("uuid", true)?;
                        table.create_index("started_at", false)?;
                        table.create_multi_index("with_my_coin", &["my_coin", "started_at"], false)?;
                        table.create_multi_index("with_other_coin", &["other_coin", "started_at"], false)?;
                        table.create_multi_index(
                            "with_my_other_coins",
                            &["my_coin", "other_coin", "started_at"],
                            false,
                        )?;
                    },
                    1 => {
                        let table = upgrader.open_table(Self::table_name())?;
                        table.create_index("is_finished", false)?;
                    },
                    unsupported_version => {
                        return MmError::err(OnUpgradeError::UnsupportedVersion {
                            unsupported_version,
                            old_version,
                            new_version,
                        })
                    },
                }

                old_version += 1;
            }
            Ok(())
        }
    }

    /// [`TableSignature::on_upgrade_needed`] implementation common for the most tables with the only `uuid` unique index.
    fn on_upgrade_swap_table_by_uuid_v1(
        upgrader: &DbUpgrader,
        mut old_version: u32,
        new_version: u32,
        table_name: &'static str,
    ) -> OnUpgradeResult<()> {
        while old_version < new_version {
            match old_version {
                0 => {
                    let table = upgrader.create_table(table_name)?;
                    table.create_index("uuid", true)?;
                },
                1 => {
                    // do nothing explicitly because no action is required for SwapLockTable and SavedSwapTable
                },
                unsupported_version => {
                    return MmError::err(OnUpgradeError::UnsupportedVersion {
                        unsupported_version,
                        old_version,
                        new_version,
                    })
                },
            }

            old_version += 1;
        }
        Ok(())
    }
}<|MERGE_RESOLUTION|>--- conflicted
+++ resolved
@@ -8,12 +8,8 @@
                              ItemId};
 pub use tables::{MySwapsFiltersTable, SavedSwapTable, SwapLockTable};
 
-<<<<<<< HEAD
 const DB_NAME: &str = "swap";
 const DB_VERSION: u32 = 2;
-=======
-const DB_VERSION: u32 = 1;
->>>>>>> c58edbc8
 
 pub struct SwapDb {
     inner: IndexedDb,
