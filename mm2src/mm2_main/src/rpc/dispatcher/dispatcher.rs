use super::{DispatcherError, DispatcherResult, PUBLIC_METHODS};
use crate::mm2::lp_native_dex::init_hw::{cancel_init_trezor, init_trezor, init_trezor_status, init_trezor_user_action};
#[cfg(target_arch = "wasm32")]
use crate::mm2::lp_native_dex::init_metamask::{cancel_connect_metamask, connect_metamask, connect_metamask_status};
use crate::mm2::lp_ordermatch::{best_orders_rpc_v2, orderbook_rpc_v2, start_simple_market_maker_bot,
                                stop_simple_market_maker_bot};
use crate::mm2::rpc::rate_limiter::{process_rate_limit, RateLimitContext};
use crate::{mm2::lp_stats::{add_node_to_version_stat, remove_node_from_version_stat, start_version_stat_collection,
                            stop_version_stat_collection, update_version_stat_collection},
            mm2::lp_swap::{get_locked_amount_rpc, max_maker_vol, recreate_swap_data, trade_preimage_rpc},
            mm2::rpc::lp_commands::{get_public_key, get_public_key_hash, get_shared_db_id, trezor_connection_status}};
use coins::eth::EthCoin;
use coins::my_tx_history_v2::my_tx_history_v2_rpc;
use coins::nft;
use coins::rpc_command::tendermint::{ibc_chains, ibc_transfer_channels, ibc_withdraw};
use coins::rpc_command::{account_balance::account_balance,
                         get_current_mtp::get_current_mtp_rpc,
                         get_enabled_coins::get_enabled_coins,
                         get_new_address::{cancel_get_new_address, get_new_address, init_get_new_address,
                                           init_get_new_address_status, init_get_new_address_user_action},
                         init_account_balance::{cancel_account_balance, init_account_balance,
                                                init_account_balance_status},
                         init_create_account::{cancel_create_new_account, init_create_new_account,
                                               init_create_new_account_status, init_create_new_account_user_action},
                         init_scan_for_new_addresses::{cancel_scan_for_new_addresses, init_scan_for_new_addresses,
                                                       init_scan_for_new_addresses_status},
                         init_withdraw::{cancel_withdraw, init_withdraw, withdraw_status, withdraw_user_action}};
use coins::tendermint::{TendermintCoin, TendermintToken};
use coins::utxo::bch::BchCoin;
use coins::utxo::qtum::QtumCoin;
use coins::utxo::slp::SlpToken;
use coins::utxo::utxo_standard::UtxoStandardCoin;
use coins::{add_delegation, get_my_address, get_raw_transaction, get_staking_infos, remove_delegation, sign_message,
            verify_message, withdraw};
#[cfg(all(
    feature = "enable-solana",
    not(target_os = "ios"),
    not(target_os = "android"),
    not(target_arch = "wasm32")
))]
use coins::{SolanaCoin, SplToken};
use coins_activation::{cancel_init_l2, cancel_init_standalone_coin, enable_platform_coin_with_tokens, enable_token,
                       init_l2, init_l2_status, init_l2_user_action, init_standalone_coin,
                       init_standalone_coin_status, init_standalone_coin_user_action};
use common::log::{error, warn};
use common::HttpStatusCode;
use futures::Future as Future03;
use http::Response;
use mm2_core::mm_ctx::MmArc;
use mm2_err_handle::prelude::*;
use mm2_rpc::mm_protocol::{MmRpcBuilder, MmRpcRequest, MmRpcVersion};
<<<<<<< HEAD
#[cfg(feature = "enable-nft-integration")]
use nft::{get_nft_list, get_nft_metadata, get_nft_transfers, refresh_nft_metadata, update_nft, withdraw_nft};
=======
use nft::{get_nft_list, get_nft_metadata, get_nft_transfers, withdraw_nft};
>>>>>>> 4f4fb193
use serde::de::DeserializeOwned;
use serde_json::{self as json, Value as Json};
use std::net::SocketAddr;

cfg_native! {
    use coins::lightning::LightningCoin;
    use coins::z_coin::ZCoin;
}

pub async fn process_single_request(
    ctx: MmArc,
    req: Json,
    client: SocketAddr,
    local_only: bool,
) -> DispatcherResult<Response<Vec<u8>>> {
    let request: MmRpcRequest = json::from_value(req)?;

    // https://github.com/artemii235/SuperNET/issues/368
    let method_name = Some(request.method.as_str());
    if local_only && !client.ip().is_loopback() && !PUBLIC_METHODS.contains(&method_name) {
        return MmError::err(DispatcherError::LocalHostOnly);
    }

    let rate_limit_ctx = RateLimitContext::from_ctx(&ctx).unwrap();
    if rate_limit_ctx.is_banned(client.ip()).await {
        return MmError::err(DispatcherError::Banned);
    }

    auth(&request, &ctx, &client).await?;
    match request.mmrpc {
        MmRpcVersion::V2 => dispatcher_v2(request, ctx).await,
    }
}

/// # Examples
///
/// ```rust
/// async fn withdraw(request: WithdrawRequest) -> Result<TransactionDetails, MmError<WithdrawError>>
/// ```
///
/// where
///     `Request` = `WithdrawRequest`,
///     `T` = `TransactionDetails`,
///     `E` = `WithdrawError`
async fn handle_mmrpc<Handler, Fut, Request, T, E>(
    ctx: MmArc,
    request: MmRpcRequest,
    handler: Handler,
) -> DispatcherResult<Response<Vec<u8>>>
where
    Handler: FnOnce(MmArc, Request) -> Fut,
    Fut: Future03<Output = Result<T, MmError<E>>>,
    Request: DeserializeOwned,
    T: serde::Serialize + 'static,
    E: SerMmErrorType + HttpStatusCode + 'static,
{
    let params = json::from_value(request.params)?;
    let result = handler(ctx, params).await;
    if let Err(ref e) = result {
        error!("RPC error response: {}", e);
    }

    let response = MmRpcBuilder::from_result(result)
        .version(request.mmrpc)
        .id(request.id)
        .build();
    Ok(response.serialize_http_response())
}

async fn auth(request: &MmRpcRequest, ctx: &MmArc, client: &SocketAddr) -> DispatcherResult<()> {
    if PUBLIC_METHODS.contains(&Some(request.method.as_str())) {
        return Ok(());
    }

    let rpc_password = ctx.conf["rpc_password"].as_str().unwrap_or_else(|| {
        warn!("'rpc_password' is not set in the config");
        ""
    });
    match request.userpass {
        Some(ref userpass) if userpass == rpc_password => Ok(()),
        Some(_) => Err(process_rate_limit(ctx, client).await),
        None => MmError::err(DispatcherError::UserpassIsNotSet),
    }
}

async fn dispatcher_v2(request: MmRpcRequest, ctx: MmArc) -> DispatcherResult<Response<Vec<u8>>> {
    if let Some(task_method) = request.method.strip_prefix("task::") {
        let task_method = task_method.to_string();
        return rpc_task_dispatcher(request, ctx, task_method).await;
    }
    if let Some(gui_storage_method) = request.method.strip_prefix("gui_storage::") {
        let gui_storage_method = gui_storage_method.to_owned();
        return gui_storage_dispatcher(request, ctx, &gui_storage_method).await;
    }

    #[cfg(not(target_arch = "wasm32"))]
    if let Some(lightning_method) = request.method.strip_prefix("lightning::") {
        let lightning_method = lightning_method.to_owned();
        return lightning_dispatcher(request, ctx, &lightning_method).await;
    }

    match request.method.as_str() {
        "account_balance" => handle_mmrpc(ctx, request, account_balance).await,
        "add_delegation" => handle_mmrpc(ctx, request, add_delegation).await,
        "add_node_to_version_stat" => handle_mmrpc(ctx, request, add_node_to_version_stat).await,
        "best_orders" => handle_mmrpc(ctx, request, best_orders_rpc_v2).await,
        "enable_bch_with_tokens" => handle_mmrpc(ctx, request, enable_platform_coin_with_tokens::<BchCoin>).await,
        "enable_slp" => handle_mmrpc(ctx, request, enable_token::<SlpToken>).await,
        "enable_eth_with_tokens" => handle_mmrpc(ctx, request, enable_platform_coin_with_tokens::<EthCoin>).await,
        "enable_erc20" => handle_mmrpc(ctx, request, enable_token::<EthCoin>).await,
        "enable_tendermint_with_assets" => {
            handle_mmrpc(ctx, request, enable_platform_coin_with_tokens::<TendermintCoin>).await
        },
        "enable_tendermint_token" => handle_mmrpc(ctx, request, enable_token::<TendermintToken>).await,
        "get_current_mtp" => handle_mmrpc(ctx, request, get_current_mtp_rpc).await,
        "get_enabled_coins" => handle_mmrpc(ctx, request, get_enabled_coins).await,
        "get_locked_amount" => handle_mmrpc(ctx, request, get_locked_amount_rpc).await,
        "get_my_address" => handle_mmrpc(ctx, request, get_my_address).await,
        "get_new_address" => handle_mmrpc(ctx, request, get_new_address).await,
        "get_nft_list" => handle_mmrpc(ctx, request, get_nft_list).await,
        "get_nft_metadata" => handle_mmrpc(ctx, request, get_nft_metadata).await,
        "get_nft_transfers" => handle_mmrpc(ctx, request, get_nft_transfers).await,
        "get_public_key" => handle_mmrpc(ctx, request, get_public_key).await,
        "get_public_key_hash" => handle_mmrpc(ctx, request, get_public_key_hash).await,
        "get_raw_transaction" => handle_mmrpc(ctx, request, get_raw_transaction).await,
        "get_shared_db_id" => handle_mmrpc(ctx, request, get_shared_db_id).await,
        "get_staking_infos" => handle_mmrpc(ctx, request, get_staking_infos).await,
        "max_maker_vol" => handle_mmrpc(ctx, request, max_maker_vol).await,
        "my_tx_history" => handle_mmrpc(ctx, request, my_tx_history_v2_rpc).await,
        "orderbook" => handle_mmrpc(ctx, request, orderbook_rpc_v2).await,
        "recreate_swap_data" => handle_mmrpc(ctx, request, recreate_swap_data).await,
        #[cfg(feature = "enable-nft-integration")]
        "refresh_nft_metadata" => handle_mmrpc(ctx, request, refresh_nft_metadata).await,
        "remove_delegation" => handle_mmrpc(ctx, request, remove_delegation).await,
        "remove_node_from_version_stat" => handle_mmrpc(ctx, request, remove_node_from_version_stat).await,
        "sign_message" => handle_mmrpc(ctx, request, sign_message).await,
        "start_simple_market_maker_bot" => handle_mmrpc(ctx, request, start_simple_market_maker_bot).await,
        "start_version_stat_collection" => handle_mmrpc(ctx, request, start_version_stat_collection).await,
        "stop_simple_market_maker_bot" => handle_mmrpc(ctx, request, stop_simple_market_maker_bot).await,
        "stop_version_stat_collection" => handle_mmrpc(ctx, request, stop_version_stat_collection).await,
        "trade_preimage" => handle_mmrpc(ctx, request, trade_preimage_rpc).await,
        "trezor_connection_status" => handle_mmrpc(ctx, request, trezor_connection_status).await,
        #[cfg(feature = "enable-nft-integration")]
        "update_nft" => handle_mmrpc(ctx, request, update_nft).await,
        "update_version_stat_collection" => handle_mmrpc(ctx, request, update_version_stat_collection).await,
        "verify_message" => handle_mmrpc(ctx, request, verify_message).await,
        "withdraw" => handle_mmrpc(ctx, request, withdraw).await,
        "ibc_withdraw" => handle_mmrpc(ctx, request, ibc_withdraw).await,
        "ibc_chains" => handle_mmrpc(ctx, request, ibc_chains).await,
        "ibc_transfer_channels" => handle_mmrpc(ctx, request, ibc_transfer_channels).await,
        "withdraw_nft" => handle_mmrpc(ctx, request, withdraw_nft).await,
        #[cfg(not(target_arch = "wasm32"))]
        native_only_methods => match native_only_methods {
            #[cfg(all(feature = "enable-solana", not(target_os = "ios"), not(target_os = "android")))]
            "enable_solana_with_tokens" => {
                handle_mmrpc(ctx, request, enable_platform_coin_with_tokens::<SolanaCoin>).await
            },
            #[cfg(all(feature = "enable-solana", not(target_os = "ios"), not(target_os = "android")))]
            "enable_spl" => handle_mmrpc(ctx, request, enable_token::<SplToken>).await,
            "z_coin_tx_history" => handle_mmrpc(ctx, request, coins::my_tx_history_v2::z_coin_tx_history_rpc).await,
            _ => MmError::err(DispatcherError::NoSuchMethod),
        },
        #[cfg(target_arch = "wasm32")]
        _ => MmError::err(DispatcherError::NoSuchMethod),
    }
}

/// `task` dispatcher.
/// The full path is expected to be `task::method::action`.
/// For example, `task::withdraw::init`, `task::create_new_account::init` etc.
///
/// # Note
///
/// `task_method` is a method name with the `task::` prefix removed.
async fn rpc_task_dispatcher(
    request: MmRpcRequest,
    ctx: MmArc,
    task_method: String,
) -> DispatcherResult<Response<Vec<u8>>> {
    match task_method.as_str() {
        "account_balance::cancel" => handle_mmrpc(ctx, request, cancel_account_balance).await,
        "account_balance::init" => handle_mmrpc(ctx, request, init_account_balance).await,
        "account_balance::status" => handle_mmrpc(ctx, request, init_account_balance_status).await,
        "create_new_account::cancel" => handle_mmrpc(ctx, request, cancel_create_new_account).await,
        "create_new_account::init" => handle_mmrpc(ctx, request, init_create_new_account).await,
        "create_new_account::status" => handle_mmrpc(ctx, request, init_create_new_account_status).await,
        "create_new_account::user_action" => handle_mmrpc(ctx, request, init_create_new_account_user_action).await,
        "enable_qtum::cancel" => handle_mmrpc(ctx, request, cancel_init_standalone_coin::<QtumCoin>).await,
        "enable_qtum::init" => handle_mmrpc(ctx, request, init_standalone_coin::<QtumCoin>).await,
        "enable_qtum::status" => handle_mmrpc(ctx, request, init_standalone_coin_status::<QtumCoin>).await,
        "enable_qtum::user_action" => handle_mmrpc(ctx, request, init_standalone_coin_user_action::<QtumCoin>).await,
        "enable_utxo::cancel" => handle_mmrpc(ctx, request, cancel_init_standalone_coin::<UtxoStandardCoin>).await,
        "enable_utxo::init" => handle_mmrpc(ctx, request, init_standalone_coin::<UtxoStandardCoin>).await,
        "enable_utxo::status" => handle_mmrpc(ctx, request, init_standalone_coin_status::<UtxoStandardCoin>).await,
        "enable_utxo::user_action" => {
            handle_mmrpc(ctx, request, init_standalone_coin_user_action::<UtxoStandardCoin>).await
        },
        "get_new_address::cancel" => handle_mmrpc(ctx, request, cancel_get_new_address).await,
        "get_new_address::init" => handle_mmrpc(ctx, request, init_get_new_address).await,
        "get_new_address::status" => handle_mmrpc(ctx, request, init_get_new_address_status).await,
        "get_new_address::user_action" => handle_mmrpc(ctx, request, init_get_new_address_user_action).await,
        "scan_for_new_addresses::cancel" => handle_mmrpc(ctx, request, cancel_scan_for_new_addresses).await,
        "scan_for_new_addresses::init" => handle_mmrpc(ctx, request, init_scan_for_new_addresses).await,
        "scan_for_new_addresses::status" => handle_mmrpc(ctx, request, init_scan_for_new_addresses_status).await,
        "init_trezor::cancel" => handle_mmrpc(ctx, request, cancel_init_trezor).await,
        "init_trezor::init" => handle_mmrpc(ctx, request, init_trezor).await,
        "init_trezor::status" => handle_mmrpc(ctx, request, init_trezor_status).await,
        "init_trezor::user_action" => handle_mmrpc(ctx, request, init_trezor_user_action).await,
        "withdraw::cancel" => handle_mmrpc(ctx, request, cancel_withdraw).await,
        "withdraw::init" => handle_mmrpc(ctx, request, init_withdraw).await,
        "withdraw::status" => handle_mmrpc(ctx, request, withdraw_status).await,
        "withdraw::user_action" => handle_mmrpc(ctx, request, withdraw_user_action).await,
        #[cfg(not(target_arch = "wasm32"))]
        native_only_methods => match native_only_methods {
            "enable_lightning::cancel" => handle_mmrpc(ctx, request, cancel_init_l2::<LightningCoin>).await,
            "enable_lightning::init" => handle_mmrpc(ctx, request, init_l2::<LightningCoin>).await,
            "enable_lightning::status" => handle_mmrpc(ctx, request, init_l2_status::<LightningCoin>).await,
            "enable_lightning::user_action" => handle_mmrpc(ctx, request, init_l2_user_action::<LightningCoin>).await,
            "enable_z_coin::cancel" => handle_mmrpc(ctx, request, cancel_init_standalone_coin::<ZCoin>).await,
            "enable_z_coin::init" => handle_mmrpc(ctx, request, init_standalone_coin::<ZCoin>).await,
            "enable_z_coin::status" => handle_mmrpc(ctx, request, init_standalone_coin_status::<ZCoin>).await,
            "enable_z_coin::user_action" => handle_mmrpc(ctx, request, init_standalone_coin_user_action::<ZCoin>).await,
            _ => MmError::err(DispatcherError::NoSuchMethod),
        },
        #[cfg(target_arch = "wasm32")]
        wasm_only_methods => match wasm_only_methods {
            "connect_metamask::cancel" => handle_mmrpc(ctx, request, cancel_connect_metamask).await,
            "connect_metamask::init" => handle_mmrpc(ctx, request, connect_metamask).await,
            "connect_metamask::status" => handle_mmrpc(ctx, request, connect_metamask_status).await,
            _ => MmError::err(DispatcherError::NoSuchMethod),
        },
    }
}

/// `gui_storage` dispatcher.
///
/// # Note
///
/// `gui_storage_method` is a method name with the `gui_storage::` prefix removed.
async fn gui_storage_dispatcher(
    request: MmRpcRequest,
    ctx: MmArc,
    gui_storage_method: &str,
) -> DispatcherResult<Response<Vec<u8>>> {
    use mm2_gui_storage::rpc_commands as gui_storage_rpc;

    match gui_storage_method {
        "activate_coins" => handle_mmrpc(ctx, request, gui_storage_rpc::activate_coins).await,
        "add_account" => handle_mmrpc(ctx, request, gui_storage_rpc::add_account).await,
        "deactivate_coins" => handle_mmrpc(ctx, request, gui_storage_rpc::deactivate_coins).await,
        "delete_account" => handle_mmrpc(ctx, request, gui_storage_rpc::delete_account).await,
        "enable_account" => handle_mmrpc(ctx, request, gui_storage_rpc::enable_account).await,
        "get_accounts" => handle_mmrpc(ctx, request, gui_storage_rpc::get_accounts).await,
        "get_account_coins" => handle_mmrpc(ctx, request, gui_storage_rpc::get_account_coins).await,
        "get_enabled_account" => handle_mmrpc(ctx, request, gui_storage_rpc::get_enabled_account).await,
        "set_account_balance" => handle_mmrpc(ctx, request, gui_storage_rpc::set_account_balance).await,
        "set_account_description" => handle_mmrpc(ctx, request, gui_storage_rpc::set_account_description).await,
        "set_account_name" => handle_mmrpc(ctx, request, gui_storage_rpc::set_account_name).await,
        _ => MmError::err(DispatcherError::NoSuchMethod),
    }
}

/// `lightning` dispatcher.
///
/// # Note
///
/// `lightning_method` is a method name with the `lightning::` prefix removed.
#[cfg(not(target_arch = "wasm32"))]
async fn lightning_dispatcher(
    request: MmRpcRequest,
    ctx: MmArc,
    lightning_method: &str,
) -> DispatcherResult<Response<Vec<u8>>> {
    use coins::rpc_command::lightning::{channels, nodes, payments};

    match lightning_method {
        "channels::close_channel" => handle_mmrpc(ctx, request, channels::close_channel).await,
        "channels::get_channel_details" => handle_mmrpc(ctx, request, channels::get_channel_details).await,
        "channels::get_claimable_balances" => handle_mmrpc(ctx, request, channels::get_claimable_balances).await,
        "channels::list_closed_channels_by_filter" => {
            handle_mmrpc(ctx, request, channels::list_closed_channels_by_filter).await
        },
        "channels::list_open_channels_by_filter" => {
            handle_mmrpc(ctx, request, channels::list_open_channels_by_filter).await
        },
        "channels::open_channel" => handle_mmrpc(ctx, request, channels::open_channel).await,
        "channels::update_channel" => handle_mmrpc(ctx, request, channels::update_channel).await,
        "nodes::add_trusted_node" => handle_mmrpc(ctx, request, nodes::add_trusted_node).await,
        "nodes::connect_to_node" => handle_mmrpc(ctx, request, nodes::connect_to_node).await,
        "nodes::list_trusted_nodes" => handle_mmrpc(ctx, request, nodes::list_trusted_nodes).await,
        "nodes::remove_trusted_node" => handle_mmrpc(ctx, request, nodes::remove_trusted_node).await,
        "payments::generate_invoice" => handle_mmrpc(ctx, request, payments::generate_invoice).await,
        "payments::get_payment_details" => handle_mmrpc(ctx, request, payments::get_payment_details).await,
        "payments::list_payments_by_filter" => handle_mmrpc(ctx, request, payments::list_payments_by_filter).await,
        "payments::send_payment" => handle_mmrpc(ctx, request, payments::send_payment).await,
        _ => MmError::err(DispatcherError::NoSuchMethod),
    }
}<|MERGE_RESOLUTION|>--- conflicted
+++ resolved
@@ -49,12 +49,7 @@
 use mm2_core::mm_ctx::MmArc;
 use mm2_err_handle::prelude::*;
 use mm2_rpc::mm_protocol::{MmRpcBuilder, MmRpcRequest, MmRpcVersion};
-<<<<<<< HEAD
-#[cfg(feature = "enable-nft-integration")]
 use nft::{get_nft_list, get_nft_metadata, get_nft_transfers, refresh_nft_metadata, update_nft, withdraw_nft};
-=======
-use nft::{get_nft_list, get_nft_metadata, get_nft_transfers, withdraw_nft};
->>>>>>> 4f4fb193
 use serde::de::DeserializeOwned;
 use serde_json::{self as json, Value as Json};
 use std::net::SocketAddr;
@@ -186,7 +181,6 @@
         "my_tx_history" => handle_mmrpc(ctx, request, my_tx_history_v2_rpc).await,
         "orderbook" => handle_mmrpc(ctx, request, orderbook_rpc_v2).await,
         "recreate_swap_data" => handle_mmrpc(ctx, request, recreate_swap_data).await,
-        #[cfg(feature = "enable-nft-integration")]
         "refresh_nft_metadata" => handle_mmrpc(ctx, request, refresh_nft_metadata).await,
         "remove_delegation" => handle_mmrpc(ctx, request, remove_delegation).await,
         "remove_node_from_version_stat" => handle_mmrpc(ctx, request, remove_node_from_version_stat).await,
@@ -197,7 +191,6 @@
         "stop_version_stat_collection" => handle_mmrpc(ctx, request, stop_version_stat_collection).await,
         "trade_preimage" => handle_mmrpc(ctx, request, trade_preimage_rpc).await,
         "trezor_connection_status" => handle_mmrpc(ctx, request, trezor_connection_status).await,
-        #[cfg(feature = "enable-nft-integration")]
         "update_nft" => handle_mmrpc(ctx, request, update_nft).await,
         "update_version_stat_collection" => handle_mmrpc(ctx, request, update_version_stat_collection).await,
         "verify_message" => handle_mmrpc(ctx, request, verify_message).await,
