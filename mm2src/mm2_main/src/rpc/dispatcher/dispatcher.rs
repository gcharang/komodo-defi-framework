--- conflicted
+++ resolved
@@ -48,14 +48,9 @@
 use http::Response;
 use mm2_core::mm_ctx::MmArc;
 use mm2_err_handle::prelude::*;
-<<<<<<< HEAD
 use mm2_rpc::data::version2::{MmRpcRequest, MmRpcVersion};
 use mm2_rpc::mm_protocol::MmRpcBuilder;
-use nft::{get_nft_list, get_nft_metadata, get_nft_transfers, withdraw_nft};
-=======
-use mm2_rpc::mm_protocol::{MmRpcBuilder, MmRpcRequest, MmRpcVersion};
 use nft::{get_nft_list, get_nft_metadata, get_nft_transfers, refresh_nft_metadata, update_nft, withdraw_nft};
->>>>>>> 08bfef7c
 use serde::de::DeserializeOwned;
 use serde_json::{self as json, Value as Json};
 use std::net::SocketAddr;
@@ -294,7 +289,7 @@
 ///
 /// `gui_storage_method` is a method name with the `gui_storage::` prefix removed.
 async fn gui_storage_dispatcher(
-    request: MmRpcRequest<String, Json>,
+    request: MmRpcRequest<String, Json>, // TODO: check again why not MmRpcRequest,
     ctx: MmArc,
     gui_storage_method: &str,
 ) -> DispatcherResult<Response<Vec<u8>>> {
@@ -323,7 +318,7 @@
 /// `lightning_method` is a method name with the `lightning::` prefix removed.
 #[cfg(not(target_arch = "wasm32"))]
 async fn lightning_dispatcher(
-    request: MmRpcRequest<String, Json>,
+    request: MmRpcRequest<String, Json>, // TODO: check again why not MmRpcRequest,
     ctx: MmArc,
     lightning_method: &str,
 ) -> DispatcherResult<Response<Vec<u8>>> {
