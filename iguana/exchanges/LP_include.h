--- conflicted
+++ resolved
@@ -312,13 +312,8 @@
     double price_kmd,force,perc,goal,goalperc,relvolume,rate;
     void *electrum; void *ctx;
     uint64_t maxamount,kmd_equiv,balanceA,balanceB,valuesumA,valuesumB;
-<<<<<<< HEAD
     uint8_t pubkey33[33],zcash,decimals;
-    int32_t privkeydepth;
-=======
-    uint8_t pubkey33[33],zcash;
     int32_t privkeydepth,bobfillheight;
->>>>>>> 1a89eb54
     void *curl_handle; portable_mutex_t curl_mutex;
     bits256 cachedtxid,notarizationtxid; uint8_t *cachedtxiddata; int32_t cachedtxidlen;
     bits256 cachedmerkle,notarizedhash; int32_t cachedmerkleheight;
