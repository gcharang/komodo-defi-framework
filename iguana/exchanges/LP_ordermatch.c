
/******************************************************************************
 * Copyright © 2014-2017 The SuperNET Developers.                             *
 *                                                                            *
 * See the AUTHORS, DEVELOPER-AGREEMENT and LICENSE files at                  *
 * the top-level directory of this distribution for the individual copyright  *
 * holder information and the developer policies on copyright and licensing.  *
 *                                                                            *
 * Unless otherwise agreed in a custom licensing agreement, no part of the    *
 * SuperNET software, including this file may be copied, modified, propagated *
 * or distributed except according to the terms contained in the LICENSE file *
 *                                                                            *
 * Removal or modification of this copyright notice is prohibited.            *
 *                                                                            *
 ******************************************************************************/

//
//  LP_ordermatch.c
//  marketmaker
//
struct LP_quoteinfo LP_Alicequery,LP_Alicereserved;
double LP_Alicemaxprice;
bits256 LP_Alicedestpubkey,LP_bobs_reserved;
uint32_t Alice_expiration,Bob_expiration;
struct { uint64_t aliceid; double bestprice; uint32_t starttime,counter; } Bob_competition[512];

double LP_bob_competition(int32_t *counterp,uint64_t aliceid,double price,int32_t counter)
{
    int32_t i,firsti = -1; uint32_t now = (uint32_t)time(NULL);
    *counterp = 0;
    for (i=0; i<sizeof(Bob_competition)/sizeof(*Bob_competition); i++)
    {
        if ( Bob_competition[i].aliceid == aliceid )
        {
            if ( counter < 0 || now > Bob_competition[i].starttime+LP_AUTOTRADE_TIMEOUT )
            {
                //printf("aliceid.%llu expired\n",(long long)aliceid);
                Bob_competition[i].bestprice = 0.;
                Bob_competition[i].starttime = now;
                Bob_competition[i].counter = 0;
            }
            if ( price != 0. && (Bob_competition[i].bestprice == 0. || price < Bob_competition[i].bestprice) )
            {
                Bob_competition[i].bestprice = price;
                //printf("Bob competition aliceid.%llu <- bestprice %.8f\n",(long long)aliceid,price);
            }
            Bob_competition[i].counter += counter;
            *counterp = Bob_competition[i].counter;
            return(Bob_competition[i].bestprice);
        }
        else if ( Bob_competition[i].aliceid == 0 )
            firsti = i;
    }
    if ( firsti < 0 )
        firsti = (LP_rand() % (sizeof(Bob_competition)/sizeof(*Bob_competition)));
    Bob_competition[firsti].starttime = (uint32_t)time(NULL);
    Bob_competition[firsti].counter = counter;
    Bob_competition[firsti].aliceid = aliceid;
    Bob_competition[firsti].bestprice = price;
    *counterp = counter;
    //printf("Bob competition aliceid.%llu %.8f\n",(long long)aliceid,price);
    return(price);
}

uint64_t LP_txfeecalc(struct iguana_info *coin,uint64_t txfee,int32_t txlen)
{
    if ( coin != 0 )
    {
        if ( strcmp(coin->symbol,"BTC") == 0 )
        {
            if ( txlen == 0 )
                txlen = LP_AVETXSIZE;
            coin->rate = LP_getestimatedrate(coin);
            if ( (txfee= SATOSHIDEN * coin->rate * txlen) <= LP_MIN_TXFEE )
            {
                coin->rate = -1.;
                coin->rate = _LP_getestimatedrate(coin);
                if ( (txfee= SATOSHIDEN * coin->rate * txlen) <= LP_MIN_TXFEE )
                    txfee = LP_MIN_TXFEE;
            }
        } else txfee = coin->txfee;
        if ( txfee < LP_MIN_TXFEE )
            txfee = LP_MIN_TXFEE;
    }
    return(txfee);
}

int32_t LP_quote_checkmempool(struct LP_quoteinfo *qp,struct LP_utxoinfo *autxo,struct LP_utxoinfo *butxo)
{
    int32_t selector,spendvini; bits256 spendtxid;
    if ( butxo != 0 && (selector= LP_mempool_vinscan(&spendtxid,&spendvini,qp->srccoin,qp->coinaddr,qp->txid,qp->vout,qp->txid2,qp->vout2)) >= 0 )
    {
        char str[65]; printf("LP_tradecommand selector.%d in mempool %s vini.%d",selector,bits256_str(str,spendtxid),spendvini);
        return(-1);
    }
    if ( autxo != 0 && (selector= LP_mempool_vinscan(&spendtxid,&spendvini,qp->destcoin,qp->destaddr,qp->desttxid,qp->destvout,qp->feetxid,qp->feevout)) >= 0 )
    {
        char str[65]; printf("LP_tradecommand dest selector.%d in mempool %s vini.%d",selector,bits256_str(str,spendtxid),spendvini);
        return(-1);
    }
    return(0);
}

double LP_quote_validate(struct LP_utxoinfo *autxo,struct LP_utxoinfo *butxo,struct LP_quoteinfo *qp,int32_t iambob)
{
    double qprice=0.; char str[65],srccoin[65],destcoin[65],bobtomic[64],alicetomic[64]; cJSON *txout; uint64_t txfee,desttxfee,srcvalue=0,srcvalue2=0,destvalue=0,destvalue2=0;
    LP_etomicsymbol(srccoin,bobtomic,qp->srccoin);
    LP_etomicsymbol(destcoin,alicetomic,qp->destcoin);
  //printf(">>>>>>> quote satoshis.(%.8f %.8f) %s %.8f -> %s %.8f\n",dstr(qp->satoshis),dstr(qp->destsatoshis),qp->srccoin,dstr(qp->satoshis),qp->destcoin,dstr(qp->destsatoshis));
    if ( butxo != 0 )
    {
        if ( LP_iseligible(&srcvalue,&srcvalue2,1,srccoin,qp->txid,qp->vout,qp->satoshis,qp->txid2,qp->vout2) == 0 )
        {
            //printf("bob not eligible %s (%.8f %.8f)\n",jprint(LP_quotejson(qp),1),dstr(srcvalue),dstr(srcvalue2));
            return(-2);
        }
        if ( (txout= LP_gettxout(srccoin,qp->coinaddr,qp->txid,qp->vout)) != 0 )
            free_json(txout);
        else
        {
            printf("%s %s payment %s/v%d is spent\n",srccoin,qp->coinaddr,bits256_str(str,qp->txid),qp->vout);
            return(-21);
        }
        if ( (txout= LP_gettxout(srccoin,qp->coinaddr,qp->txid2,qp->vout2)) != 0 )
            free_json(txout);
        else
        {
            printf("%s %s deposit %s/v%d is spent\n",srccoin,qp->coinaddr,bits256_str(str,qp->txid2),qp->vout2);
            return(-22);
        }
        if ( bits256_cmp(butxo->deposit.txid,qp->txid2) != 0 || butxo->deposit.vout != qp->vout2 )
        {
            char str[65],str2[65]; printf("%s != %s v%d != %d\n",bits256_str(str,butxo->deposit.txid),bits256_str(str2,qp->txid2),butxo->deposit.vout,qp->vout2);
            return(-6);
        }
        if ( strcmp(butxo->coinaddr,qp->coinaddr) != 0 )
        {
            printf("(%s) != (%s)\n",butxo->coinaddr,qp->coinaddr);
            return(-7);
        }
    }
    if ( autxo != 0 )
    {
        if ( LP_iseligible(&destvalue,&destvalue2,0,destcoin,qp->desttxid,qp->destvout,qp->destsatoshis,qp->feetxid,qp->feevout) == 0 )
        {
            //alice not eligible 0.36893923 -> dest 0.55020000 1.49130251 (0.61732249 0.00104324) 14b8b74808d2d34a70e5eddd1cad47d855858f8b23cac802576d4d37b5f8af8f/v1 abec6e76169bcb738235ca67fab02cc55390f39e422aa71f1badf8747c290cc4/v1
            //char str[65],str2[65]; printf("alice not eligible %.8f -> dest %.8f %.8f (%.8f %.8f) %s/v%d %s/v%d\n",dstr(qp->satoshis),dstr(qp->destsatoshis),(double)qp->destsatoshis/qp->satoshis,dstr(destvalue),dstr(destvalue2),bits256_str(str,qp->desttxid),qp->destvout,bits256_str(str2,qp->feetxid),qp->feevout);
            return(-3);
        }
        if ( (txout= LP_gettxout(destcoin,qp->destaddr,qp->desttxid,qp->destvout)) != 0 )
            free_json(txout);
        else
        {
            printf("%s %s Apayment %s/v%d is spent\n",destcoin,qp->destaddr,bits256_str(str,qp->desttxid),qp->destvout);
            return(-23);
        }
        if ( (txout= LP_gettxout(destcoin,qp->destaddr,qp->feetxid,qp->feevout)) != 0 )
            free_json(txout);
        else
        {
            printf("%s %s dexfee %s/v%d is spent\n",destcoin,qp->destaddr,bits256_str(str,qp->feetxid),qp->feevout);
            return(-24);
        }
    }
    //printf("checked autxo and butxo\n");
    if ( LP_quote_checkmempool(qp,autxo,butxo) < 0 )
        return(-4);
    if ( iambob == 0 && autxo != 0 )
    {
        if ( bits256_cmp(autxo->fee.txid,qp->feetxid) != 0 || autxo->fee.vout != qp->feevout )
            return(-9);
        if ( strcmp(autxo->coinaddr,qp->destaddr) != 0 )
            return(-10);
    }
    if ( autxo != 0 && destvalue < qp->desttxfee+qp->destsatoshis )
    {
        printf("destvalue %.8f  destsatoshis %.8f is too small txfee %.8f?\n",dstr(destvalue),dstr(qp->destsatoshis),dstr(qp->desttxfee));
        return(-11);
    }
    if ( butxo != 0 && srcvalue < qp->txfee+qp->satoshis )
    {
        printf("srcvalue %.8f [%.8f] satoshis %.8f is too small txfee %.8f?\n",dstr(srcvalue),dstr(srcvalue) - dstr(qp->txfee+qp->satoshis),dstr(qp->satoshis),dstr(qp->txfee));
        return(-33);
    }
    if ( qp->satoshis != 0 )
        qprice = ((double)qp->destsatoshis / (qp->satoshis-qp->txfee));
    LP_txfees(&txfee,&desttxfee,qp->srccoin,qp->destcoin);
    if ( txfee < qp->txfee )
        txfee = qp->txfee;
    if ( desttxfee < qp->desttxfee )
        desttxfee = qp->desttxfee;
    //printf("qprice %.8f <- %.8f/%.8f txfees.(%.8f %.8f) vs (%.8f %.8f)\n",qprice,dstr(qp->destsatoshis),dstr(qp->satoshis),dstr(qp->txfee),dstr(qp->desttxfee),dstr(txfee),dstr(desttxfee));
    if ( qp->txfee < LP_REQUIRED_TXFEE*txfee || qp->desttxfee < LP_REQUIRED_TXFEE*desttxfee )
        return(-14);
    if ( butxo != 0 )
    {
        if ( qp->satoshis < (srcvalue / LP_MINVOL) || srcvalue < qp->txfee*LP_MINSIZE_TXFEEMULT )
        {
            printf("utxo payment %.8f is less than %f covered by Q %.8f or <10x txfee %.8f [%d %d]\n",dstr(srcvalue),1./LP_MINVOL,dstr(qp->satoshis),dstr(qp->txfee),qp->satoshis < (srcvalue / LP_MINVOL),srcvalue < qp->txfee*LP_MINSIZE_TXFEEMULT);
            return(-12);
        }
    }
    if ( autxo != 0 )
    {
        if ( qp->destsatoshis < (destvalue / LP_MINCLIENTVOL) || destvalue < qp->desttxfee*LP_MINSIZE_TXFEEMULT )
        {
            printf("destsatoshis %.8f is less than %f of value %.8f or < 10x txfee %.8f\n",dstr(qp->destsatoshis),1./LP_MINCLIENTVOL,dstr(destvalue),dstr(qp->desttxfee));
            return(-13);
        }
    }
    return(qprice);
}

int32_t LP_arrayfind(cJSON *array,bits256 txid,int32_t vout)
{
    int32_t i,n = cJSON_GetArraySize(array); cJSON *item;
    for (i=0; i<n; i++)
    {
        item = jitem(array,i);
        if ( vout == jint(item,"vout") && bits256_cmp(txid,jbits256(item,"txid")) == 0 )
            return(i);
    }
    return(-1);
}

int32_t LP_nanobind(void *ctx,char *pairstr)
{
    int32_t i,r,pairsock = -1; uint16_t mypullport; char bindaddr[128];
    if ( LP_canbind != 0 )
    {
        if ( (pairsock= nn_socket(AF_SP,NN_PAIR)) < 0 )
            printf("error creating utxo->pair\n");
        else
        {
            for (i=0; i<10000; i++)
            {
                r = (10000 + (LP_rand() % 50000)) & 0xffff;
                if ( LP_fixed_pairport != 0 )
                    r = LP_fixed_pairport;
                nanomsg_transportname(0,pairstr,LP_myipaddr,r);
                nanomsg_transportname(1,bindaddr,LP_myipaddr,r);
                if ( nn_bind(pairsock,bindaddr) >= 0 )
                {
                    //timeout = 1;
                    //nn_setsockopt(pairsock,NN_SOL_SOCKET,NN_SNDTIMEO,&timeout,sizeof(timeout));
                    //nn_setsockopt(pairsock,NN_SOL_SOCKET,NN_RCVTIMEO,&timeout,sizeof(timeout));
                    //printf("nanobind %s to %d\n",pairstr,pairsock);
                    return(pairsock);
                } // else printf("error binding to %s for %s\n",bindaddr,pairstr);
                if ( LP_fixed_pairport != 0 )
                    break;
            }
            printf("%d ports all used\n",i);
            nn_close(pairsock);
            pairsock = -1;
        }
    } else pairsock = LP_initpublicaddr(ctx,&mypullport,pairstr,"127.0.0.1",0,1);
    return(pairsock);
}

int32_t LP_nearest_utxovalue(struct iguana_info *coin,char *coinaddr,struct LP_address_utxo **utxos,int32_t n,uint64_t targetval)
{
    int32_t i,replacei,bestheight,mini = -1; struct LP_address_utxo *up,*bestup; struct electrum_info *backupep=0,*ep; int64_t dist,bestdist; uint64_t mindist = (1LL << 60);
    if ( (ep= coin->electrum) != 0 )
    {
        if ( (backupep= ep->prev) == 0 )
            backupep = ep;
    }
    //printf("LP_nearest_utxovalue %s %s utxos[%d] target %.8f\n",coin->symbol,coinaddr,n,dstr(targetval));
    for (i=0; i<n; i++)
    {
        if ( (up= utxos[i]) != 0 )
        {
            dist = (up->U.value - targetval);
            //printf("nearest i.%d target %.8f val %.8f dist %.8f mindist %.8f mini.%d spent.%d\n",i,dstr(targetval),dstr(up->U.value),dstr(dist),dstr(mindist),mini,up->spendheight);
            if ( up->spendheight <= 0 )
            {
                if ( dist >= 0 && dist < mindist )
                {
                    //printf("(%.8f %.8f %.8f).%d ",dstr(up->U.value),dstr(dist),dstr(mindist),mini);
                    mini = i;
                    mindist = dist;
                }
            }
        }
    }
    if ( mini >= 0 && (bestup= utxos[mini]) != 0 )
    {
        bestdist = (bestup->U.value - targetval);
        replacei = -1;
        bestheight = bestup->U.height;
        for (i=0; i<n; i++)
        {
            if ( i != mini && (up= utxos[i]) != 0 )
            {
                dist = (up->U.value - targetval);
                if ( dist > 0 && up->U.height < bestheight )
                {
                    if ( (double)dist/bestdist < sqrt(((double)bestheight - up->U.height)/1000) )
                    {
                        replacei = i;
                        bestheight = up->U.height;
                    } //else printf("almost ratio %.3f dist %.8f vs best %.8f, ht %d vs best ht %d\n",(double)dist/bestdist,dstr(dist),dstr(bestdist),up->U.height,bestheight);
                }
            }
        }
        if ( replacei >= 0 )
        {
            printf("REPLACE bestdist %.8f height %d with dist %.8f height %d\n",dstr(bestdist),bestup->U.height,dstr(utxos[replacei]->U.value - targetval),utxos[replacei]->U.height);
            return(replacei);
        }
    }
    //printf("return mini.%d\n",mini);
    return(mini);
}

void LP_butxo_set(struct LP_utxoinfo *butxo,int32_t iambob,struct iguana_info *coin,struct LP_address_utxo *up,struct LP_address_utxo *up2,int64_t satoshis)
{
    butxo->pubkey = G.LP_mypub25519;
    safecopy(butxo->coin,coin->symbol,sizeof(butxo->coin));
    safecopy(butxo->coinaddr,coin->smartaddr,sizeof(butxo->coinaddr));
    butxo->payment.txid = up->U.txid;
    butxo->payment.vout = up->U.vout;
    butxo->payment.value = up->U.value;
    if ( (butxo->iambob= iambob) != 0 )
    {
        butxo->deposit.txid = up2->U.txid;
        butxo->deposit.vout = up2->U.vout;
        butxo->deposit.value = up2->U.value;
    }
    else
    {
        butxo->fee.txid = up2->U.txid;
        butxo->fee.vout = up2->U.vout;
        butxo->fee.value = up2->U.value;
    }
    butxo->swap_satoshis = satoshis;
}

void LP_abutxo_set(struct LP_utxoinfo *autxo,struct LP_utxoinfo *butxo,struct LP_quoteinfo *qp)
{
    if ( butxo != 0 )
    {
        memset(butxo,0,sizeof(*butxo));
        butxo->pubkey = qp->srchash;
        safecopy(butxo->coin,qp->srccoin,sizeof(butxo->coin));
        safecopy(butxo->coinaddr,qp->coinaddr,sizeof(butxo->coinaddr));
        butxo->payment.txid = qp->txid;
        butxo->payment.vout = qp->vout;
        //butxo->payment.value = qp->value;
        butxo->iambob = 1;
        butxo->deposit.txid = qp->txid2;
        butxo->deposit.vout = qp->vout2;
        //butxo->deposit.value = up2->U.value;
        butxo->swap_satoshis = qp->satoshis;
    }
    if ( autxo != 0 )
    {
        memset(autxo,0,sizeof(*autxo));
        autxo->pubkey = qp->desthash;
        safecopy(autxo->coin,qp->destcoin,sizeof(autxo->coin));
        safecopy(autxo->coinaddr,qp->destaddr,sizeof(autxo->coinaddr));
        autxo->payment.txid = qp->desttxid;
        autxo->payment.vout = qp->destvout;
        //autxo->payment.value = qp->value;
        autxo->iambob = 0;
        autxo->fee.txid = qp->feetxid;
        autxo->fee.vout = qp->feevout;
        //autxo->deposit.value = up2->U.value;
        autxo->swap_satoshis = qp->destsatoshis;
    }
}

uint64_t LP_basesatoshis(double relvolume,double price,uint64_t txfee,uint64_t desttxfee)
{
    //printf("basesatoshis %.8f (rel %.8f / price %.8f)\n",dstr(SATOSHIDEN * ((relvolume) / price) + 2*txfee),relvolume,price);
    if ( relvolume > dstr(desttxfee) && price > SMALLVAL )
        return(SATOSHIDEN * (relvolume / price) + 2*txfee);
    else return(0);
}

struct LP_utxoinfo *LP_address_myutxopair(struct LP_utxoinfo *butxo,int32_t iambob,struct LP_address_utxo **utxos,int32_t max,struct iguana_info *coin,char *coinaddr,uint64_t txfee,double relvolume,double price,uint64_t desttxfee)
{
    struct LP_address *ap; uint64_t fee,targetval,targetval2; int32_t m,mini; struct LP_address_utxo *up,*up2; double ratio;
    if ( coin->etomic[0] != 0 )
    {
        if ( (coin= LP_coinfind("ETOMIC")) != 0 )
            coinaddr = coin->smartaddr;
    }
    if ( coin == 0 )
        return(0);
    memset(butxo,0,sizeof(*butxo));
    if ( iambob != 0 )
    {
        targetval = LP_basesatoshis(relvolume,price,txfee,desttxfee) + 3*txfee;
        targetval2 = (targetval / 8) * 9 + 3*txfee;
        fee = txfee;
        ratio = LP_MINVOL;
    }
    else
    {
        targetval = relvolume*SATOSHIDEN + 3*desttxfee;
        targetval2 = (targetval / 777) + 3*desttxfee;
        fee = desttxfee;
        ratio = LP_MINCLIENTVOL;
    }
    if ( coin != 0 && (ap= LP_address(coin,coinaddr)) != 0 )
    {
        if ( (m= LP_address_utxo_ptrs(coin,iambob,utxos,max,ap,coinaddr)) > 1 )
        {
            if ( 0 )
            {
                int32_t i;
                for (i=0; i<m; i++)
                    if ( utxos[i]->U.value >= targetval )
                        printf("%.8f ",dstr(utxos[i]->U.value));
                printf("targetval %.8f vol %.8f price %.8f txfee %.8f %s %s\n",dstr(targetval),relvolume,price,dstr(fee),coin->symbol,coinaddr);
            }
            while ( 1 )
            {
                mini = -1;
                if ( targetval != 0 && (mini= LP_nearest_utxovalue(coin,coinaddr,utxos,m,targetval+fee)) >= 0 )
                {
                    up = utxos[mini];
                    utxos[mini] = 0;
                    printf("found mini.%d %.8f for targetval %.8f -> targetval2 %.8f, ratio %.2f\n",mini,dstr(up->U.value),dstr(targetval),dstr(targetval2),(double)up->U.value/targetval);
                    if ( (double)up->U.value/targetval < ratio-1 )
                        
                    {
                        if ( 0 )
                        {
                            int32_t i;
                            for (i=0; i<m; i++)
                                if ( utxos[i] != 0 && utxos[i]->U.value >= targetval2 )
                                    printf("%.8f ",dstr(utxos[i]->U.value));
                            printf("targetval2 %.8f vol %.8f price %.8f txfee %.8f %s %s\n",dstr(targetval2),relvolume,price,dstr(fee),coin->symbol,coinaddr);
                        }
                        if ( (mini= LP_nearest_utxovalue(coin,coinaddr,utxos,m,(targetval2+2*fee) * 1.01)) >= 0 )
                        {
                            if ( up != 0 && (up2= utxos[mini]) != 0 )
                            {
                                LP_butxo_set(butxo,iambob,coin,up,up2,targetval);
                                return(butxo);
                            } else printf("cant find utxos[mini %d]\n",mini);
                        } //else printf("cant find targetval2 %.8f\n",dstr(targetval2));
                    } else printf("failed ratio test %.8f\n",(double)up->U.value/targetval);
                } else if ( targetval != 0 && mini >= 0 )
                    printf("targetval %.8f mini.%d\n",dstr(targetval),mini);
                if ( targetval == 0 || mini < 0 )
                    break;
            }
<<<<<<< HEAD
        } else printf("no %s %s utxos pass LP_address_utxo_ptrs filter targets %.8f %.8f\n",coin->symbol,coinaddr,dstr(targetval),dstr(targetval2));
=======
        } else printf("no %s %s utxos pass LP_address_utxo_ptrs filter\n",coin->symbol,coinaddr);
>>>>>>> 62a48de2
    } else printf("address_myutxopair couldnt find %s %s\n",coin->symbol,coinaddr);
    return(0);
}

int32_t LP_connectstartbob(void *ctx,int32_t pubsock,char *base,char *rel,double price,struct LP_quoteinfo *qp)
{
    char pairstr[512],otheraddr[64]; cJSON *reqjson; bits256 privkey; int32_t pair=-1,retval = -1,DEXselector = 0; int64_t dtrust; struct basilisk_swap *swap; struct iguana_info *ecoin,*coin,*kmdcoin;
    qp->quotetime = (uint32_t)time(NULL);
    if ( (coin= LP_coinfind(qp->srccoin)) == 0 )
    {
        printf("cant find coin.%s\n",qp->srccoin);
        return(-1);
    }
    privkey = LP_privkey(coin->symbol,coin->smartaddr,coin->taddr);
    if ( coin->etomic[0] != 0 )
    {
        if ( (ecoin= LP_coinfind("ETOMIC")) != 0 )
            privkey = LP_privkey(ecoin->symbol,ecoin->smartaddr,ecoin->taddr);
    }
    if ( bits256_nonz(privkey) != 0 && bits256_cmp(G.LP_mypub25519,qp->srchash) == 0 )
    {
        LP_requestinit(&qp->R,qp->srchash,qp->desthash,base,qp->satoshis-qp->txfee,rel,qp->destsatoshis-qp->desttxfee,qp->timestamp,qp->quotetime,DEXselector);
        /*if ( LP_pendingswap(qp->R.requestid,qp->R.quoteid) > 0 )
        {
            printf("requestid.%u quoteid.%u is already in progres\n",qp->R.requestid,qp->R.quoteid);
            return(-1);
        }*/
        dtrust = LP_dynamictrust(qp->othercredits,qp->desthash,LP_kmdvalue(qp->destcoin,qp->destsatoshis));
        if ( (swap= LP_swapinit(1,0,privkey,&qp->R,qp,dtrust > 0)) == 0 )
        {
            printf("cant initialize swap\n");
            return(-1);
        }
        if ( (pair= LP_nanobind(ctx,pairstr)) >= 0 )
        {
            swap->N.pair = pair;
            if ( OS_thread_create(malloc(sizeof(pthread_t)),NULL,(void *)LP_bobloop,(void *)swap) == 0 )
            {
                reqjson = LP_quotejson(qp);
                jaddstr(reqjson,"method","connected");
                jaddstr(reqjson,"pair",pairstr);
                if ( (kmdcoin= LP_coinfind("KMD")) != 0 )
                    jadd(reqjson,"proof",LP_instantdex_txids(0,kmdcoin->smartaddr));
                //char str[65]; printf("BOB pubsock.%d binds to %d (%s)\n",pubsock,pair,bits256_str(str,qp->desthash));
                bits256 zero;
                memset(zero.bytes,0,sizeof(zero));
                LP_reserved_msg(1,qp->srccoin,qp->destcoin,qp->desthash,jprint(reqjson,0));
                LP_reserved_msg(1,qp->srccoin,qp->destcoin,zero,jprint(reqjson,0));
                if ( 0 )
                {
                    LP_reserved_msg(1,base,rel,zero,jprint(reqjson,0));
                    LP_reserved_msg(0,base,rel,zero,jprint(reqjson,0));
                }
                free_json(reqjson);
                LP_importaddress(qp->destcoin,qp->destaddr);
                LP_otheraddress(qp->srccoin,otheraddr,qp->destcoin,qp->destaddr);
                LP_importaddress(qp->srccoin,otheraddr);
                retval = 0;
            } else printf("error launching swaploop\n");
        } else printf("couldnt bind to any port %s\n",pairstr);
    } else printf("cant find privkey for %s\n",coin->smartaddr);
    if ( retval < 0 )
    {
        if ( pair >= 0 )
            nn_close(pair);
        LP_availableset(qp->txid,qp->vout);
        LP_availableset(qp->txid2,qp->vout2);
    }
    return(retval);
}

char *LP_trade(void *ctx,char *myipaddr,int32_t mypubsock,struct LP_quoteinfo *qp,double maxprice,int32_t timeout,int32_t duration,uint32_t tradeid,bits256 destpubkey)
{
    double price;
    price = 0.;
    memset(qp->txid.bytes,0,sizeof(qp->txid));
    qp->txid2 = qp->txid;
    qp->aliceid = LP_aliceid_calc(qp->desttxid,qp->destvout,qp->feetxid,qp->feevout);
    if ( (qp->tradeid= tradeid) == 0 )
        qp->tradeid = LP_rand();
    qp->srchash = destpubkey;
    LP_query(ctx,myipaddr,mypubsock,"request",qp);
    LP_Alicequery = *qp, LP_Alicemaxprice = maxprice, Alice_expiration = qp->timestamp + timeout, LP_Alicedestpubkey = destpubkey;
    char str[65]; printf("LP_trade %s/%s %.8f vol %.8f dest.(%s) maxprice %.8f etomicdest.(%s)\n",qp->srccoin,qp->destcoin,dstr(qp->satoshis),dstr(qp->destsatoshis),bits256_str(str,LP_Alicedestpubkey),maxprice,qp->etomicdest);
    return(LP_recent_swaps(0));
}

int32_t LP_quotecmp(int32_t strictflag,struct LP_quoteinfo *qp,struct LP_quoteinfo *qp2)
{
    if ( bits256_nonz(LP_Alicedestpubkey) != 0 )
    {
        if (bits256_cmp(LP_Alicedestpubkey,qp->srchash) != 0 )
        {
            printf("reject quote from non-matching pubkey\n");
            return(-1);
        } else printf("dont reject quote from destpubkey\n");
    }
    if ( bits256_cmp(qp->desthash,qp2->desthash) == 0 && strcmp(qp->srccoin,qp2->srccoin) == 0 && strcmp(qp->destcoin,qp2->destcoin) == 0 && bits256_cmp(qp->desttxid,qp2->desttxid) == 0 && qp->destvout == qp2->destvout && bits256_cmp(qp->feetxid,qp2->feetxid) == 0 && qp->feevout == qp2->feevout && qp->destsatoshis == qp2->destsatoshis && qp->txfee >= qp2->txfee && qp->desttxfee == qp2->desttxfee )
    {
        if ( strictflag == 0 || (qp->aliceid == qp2->aliceid && qp->R.requestid == qp2->R.requestid && qp->R.quoteid == qp2->R.quoteid && qp->vout == qp2->vout && qp->vout2 == qp2->vout2 && qp->satoshis == qp2->satoshis && bits256_cmp(qp->txid,qp2->txid) == 0 && bits256_cmp(qp->txid2,qp2->txid2) == 0 && bits256_cmp(qp->srchash,qp2->srchash) == 0) )
            return(0);
        else printf("strict compare failure\n");
    }
    return(-1);
}

void LP_alicequery_clear()
{
    memset(&LP_Alicequery,0,sizeof(LP_Alicequery));
    memset(&LP_Alicedestpubkey,0,sizeof(LP_Alicedestpubkey));
    LP_Alicemaxprice = 0.;
    Alice_expiration = 0;
}

int32_t LP_alice_eligible(uint32_t quotetime)
{
    if ( Alice_expiration != 0 && quotetime > Alice_expiration )
    {
        printf("time expired for Alice_request\n");
        LP_alicequery_clear();
    }
    return(Alice_expiration == 0 || time(NULL) < Alice_expiration);
}

char *LP_connectedalice(struct LP_quoteinfo *qp,char *pairstr) // alice
{
    cJSON *retjson; char otheraddr[64]; double bid,ask,price,qprice; int32_t pairsock = -1; int32_t DEXselector = 0; struct LP_utxoinfo *autxo,A,B,*butxo; struct basilisk_swap *swap; struct iguana_info *coin;
    /*if ( LP_quoteparse(&Q,argjson) < 0 )
    {
        LP_aliceid(Q.tradeid,Q.aliceid,"error0",0,0);
        clonestr("{\"error\":\"cant parse quote\"}");
    }*/
    if ( bits256_cmp(qp->desthash,G.LP_mypub25519) != 0 )
    {
        LP_aliceid(qp->tradeid,qp->aliceid,"error1",0,0);
        return(clonestr("{\"result\",\"update stats\"}"));
    }
    printf("CONNECTED numpending.%d tradeid.%u requestid.%u quoteid.%u pairstr.%s\n",G.LP_pendingswaps,qp->tradeid,qp->R.requestid,qp->R.quoteid,pairstr!=0?pairstr:"");
    LP_requestinit(&qp->R,qp->srchash,qp->desthash,qp->srccoin,qp->satoshis-qp->txfee,qp->destcoin,qp->destsatoshis-qp->desttxfee,qp->timestamp,qp->quotetime,DEXselector);
    //printf("calculated requestid.%u quoteid.%u\n",qp->R.requestid,qp->R.quoteid);
    /*if ( LP_pendingswap(qp->R.requestid,qp->R.quoteid) > 0 )
    {
        printf("requestid.%u quoteid.%u is already in progres\n",qp->R.requestid,qp->R.quoteid);
        retjson = cJSON_CreateObject();
        jaddstr(retjson,"error","swap already in progress");
        return(jprint(retjson,1));
    }*/
    /*if ( LP_quotecmp(1,qp,&LP_Alicereserved) == 0 )
    {
        printf("mismatched between reserved and connected\n");
    }*/
    memset(&LP_Alicereserved,0,sizeof(LP_Alicereserved));
    LP_aliceid(qp->tradeid,qp->aliceid,"connected",qp->R.requestid,qp->R.quoteid);
    autxo = &A;
    butxo = &B;
    memset(autxo,0,sizeof(*autxo));
    memset(butxo,0,sizeof(*butxo));
    LP_abutxo_set(autxo,butxo,qp);
    if ( (qprice= LP_quote_validate(autxo,butxo,qp,0)) <= SMALLVAL )
    {
        LP_availableset(qp->desttxid,qp->vout);
        LP_availableset(qp->feetxid,qp->feevout);
        LP_aliceid(qp->tradeid,qp->aliceid,"error4",0,0);
        printf("quote %s/%s validate error %.0f\n",qp->srccoin,qp->destcoin,qprice);
        return(clonestr("{\"error\":\"quote validation error\"}"));
    }
    if ( LP_myprice(&bid,&ask,qp->srccoin,qp->destcoin) <= SMALLVAL || bid <= SMALLVAL )
    {
        printf("this node has no price for %s/%s (%.8f %.8f)\n",qp->destcoin,qp->srccoin,bid,ask);
        LP_availableset(qp->desttxid,qp->vout);
        LP_availableset(qp->feetxid,qp->feevout);
        LP_aliceid(qp->tradeid,qp->aliceid,"error5",0,0);
        return(clonestr("{\"error\":\"no price set\"}"));
    }
    //LP_RTmetrics_update(qp->srccoin,qp->destcoin);
    printf("%s/%s bid %.8f ask %.8f values %.8f %.8f\n",qp->srccoin,qp->destcoin,bid,ask,dstr(butxo->payment.value),dstr(butxo->deposit.value));
    price = bid;
    if ( (coin= LP_coinfind(qp->destcoin)) == 0 )
    {
        LP_aliceid(qp->tradeid,qp->aliceid,"error6",0,0);
        return(clonestr("{\"error\":\"cant get alicecoin\"}"));
    }
    qp->privkey = LP_privkey(coin->symbol,qp->destaddr,coin->taddr);
    if ( bits256_nonz(qp->privkey) != 0 )//&& qp->quotetime >= qp->timestamp-3 )
    {
        retjson = cJSON_CreateObject();
        if ( (swap= LP_swapinit(0,0,qp->privkey,&qp->R,qp,LP_dynamictrust(qp->othercredits,qp->srchash,LP_kmdvalue(qp->srccoin,qp->satoshis)) > 0)) == 0 )
        {
            jaddstr(retjson,"error","couldnt swapinit");
            LP_availableset(qp->desttxid,qp->vout);
            LP_availableset(qp->feetxid,qp->feevout);
            LP_aliceid(qp->tradeid,qp->aliceid,"error7",qp->R.requestid,qp->R.quoteid);
            return(jprint(retjson,1));
        }
        if ( pairstr == 0 || pairstr[0] == 0 || (pairsock= nn_socket(AF_SP,NN_PAIR)) < 0 )
        {
            LP_aliceid(qp->tradeid,qp->aliceid,"error8",qp->R.requestid,qp->R.quoteid);
            jaddstr(retjson,"error","couldnt create pairsock");
        }
        else if ( nn_connect(pairsock,pairstr) >= 0 )
        {
            //timeout = 1;
            //nn_setsockopt(pairsock,NN_SOL_SOCKET,NN_SNDTIMEO,&timeout,sizeof(timeout));
            //nn_setsockopt(pairsock,NN_SOL_SOCKET,NN_RCVTIMEO,&timeout,sizeof(timeout));
            swap->tradeid = qp->tradeid;
            swap->N.pair = pairsock;
            //autxo->S.swap = swap;
            //swap->utxo = autxo;
            LP_importaddress(qp->srccoin,qp->coinaddr);
            LP_otheraddress(qp->destcoin,otheraddr,qp->srccoin,qp->coinaddr);
            LP_importaddress(qp->srccoin,otheraddr);
            LP_aliceid(qp->tradeid,qp->aliceid,"started",qp->R.requestid,qp->R.quoteid);
            printf("alice pairstr.(%s) pairsock.%d pthread_t %ld\n",pairstr,pairsock,sizeof(pthread_t));
            if ( OS_thread_create(malloc(sizeof(pthread_t)),NULL,(void *)LP_aliceloop,(void *)swap) == 0 )
            {
                retjson = LP_quotejson(qp);
                jaddstr(retjson,"result","success");
                //jaddnum(retjson,"requestid",qp->R.requestid);
                //jaddnum(retjson,"quoteid",qp->R.quoteid);
            }
            else
            {
                LP_aliceid(qp->tradeid,qp->aliceid,"error9",qp->R.requestid,qp->R.quoteid);
                jaddstr(retjson,"error","couldnt aliceloop");
            }
        }
        else
        {
            LP_aliceid(qp->tradeid,qp->aliceid,"error10",qp->R.requestid,qp->R.quoteid);
            printf("connect error %s\n",nn_strerror(nn_errno()));
        }
        //printf("connected result.(%s)\n",jprint(retjson,0));
        if ( jobj(retjson,"error") != 0 )
        {
            LP_availableset(qp->desttxid,qp->vout);
            LP_availableset(qp->feetxid,qp->feevout);
        }
        return(jprint(retjson,1));
    }
    else
    {
        LP_availableset(qp->desttxid,qp->vout);
        LP_availableset(qp->feetxid,qp->feevout);
        LP_aliceid(qp->tradeid,qp->aliceid,"error11",0,0);
        printf("no privkey found coin.%s %s taddr.%u\n",qp->destcoin,qp->destaddr,coin->taddr);
        return(clonestr("{\"error\",\"no privkey\"}"));
    }
}

int32_t LP_aliceonly(char *symbol)
{
    if ( strcmp(symbol,"GAME") == 0 )
        return(1);
    else return(0);
}

int32_t LP_validSPV(char *symbol,char *coinaddr,bits256 txid,int32_t vout)
{
    struct electrum_info *ep,*backupep; cJSON *txobj; struct LP_address_utxo *up; struct iguana_info *coin; int32_t height; struct LP_transaction *tx;
    coin = LP_coinfind(symbol);
    if ( coin != 0 && (ep= coin->electrum) != 0 )
    {
        if ( (up= LP_address_utxofind(coin,coinaddr,txid,vout)) == 0 )
        {
            if ( (txobj= electrum_transaction(&height,symbol,ep,&txobj,txid,coinaddr)) != 0 )
                free_json(txobj);
            if ( (tx= LP_transactionfind(coin,txid)) != 0 )
            {
                if ( vout < tx->numvouts && tx->height > 0 )
                {
                    printf("added missing utxo for SPV checking\n");
                    LP_address_utxoadd(0,(uint32_t)time(NULL),"LP_validSPV",coin,coinaddr,txid,vout,tx->outpoints[vout].value,tx->height,-1);
                }
            }
        }
        if ( (up= LP_address_utxofind(coin,coinaddr,txid,vout)) != 0 )
        {
            if ( up->SPV > 0 )
                return(0);
            if ( up->SPV < 0 )
                return(-1);
            if ( (backupep= ep->prev) == 0 )
                backupep = ep;
            up->SPV = LP_merkleproof(coin,coinaddr,backupep,up->U.txid,up->U.height);
            if ( up->SPV < 0 )
                return(-1);
        }
    }
    return(0);
}

double LP_trades_alicevalidate(void *ctx,struct LP_quoteinfo *qp)
{
    double qprice; struct LP_utxoinfo A,B,*autxo,*butxo; char str[65];
    autxo = &A;
    butxo = &B;
    memset(autxo,0,sizeof(*autxo));
    memset(butxo,0,sizeof(*butxo));
    LP_abutxo_set(autxo,butxo,qp);
    if ( (qprice= LP_quote_validate(autxo,butxo,qp,0)) <= SMALLVAL )
    {
        printf("reserved quote validate error %.0f\n",qprice);
        return((int32_t)qprice);
    }
    if ( LP_validSPV(qp->srccoin,qp->coinaddr,qp->txid,qp->vout) < 0 )
    {
        sleep(1);
        if ( LP_validSPV(qp->srccoin,qp->coinaddr,qp->txid,qp->vout) < 0 )
        {
            printf("LP_trades_alicevalidate %s src %s failed SPV check\n",qp->srccoin,bits256_str(str,qp->txid));
            return(-44);
        }
    }
    else if ( LP_validSPV(qp->srccoin,qp->coinaddr,qp->txid2,qp->vout2) < 0 )
    {
        sleep(1);
        if ( LP_validSPV(qp->srccoin,qp->coinaddr,qp->txid2,qp->vout2) < 0 )
        {
            printf("LP_trades_alicevalidate %s src2 %s failed SPV check\n",qp->srccoin,bits256_str(str,qp->txid2));
            return(-55);
        }
    }
    return(qprice);
}

void LP_reserved(void *ctx,char *myipaddr,int32_t mypubsock,struct LP_quoteinfo *qp)
{
    double price=0.,maxprice = LP_Alicemaxprice;
    //if ( LP_quotecmp(0,qp,&LP_Alicequery) == 0 )
    {
        price = LP_pricecache(qp,qp->srccoin,qp->destcoin,qp->txid,qp->vout);
        if ( LP_pricevalid(price) > 0 && maxprice > SMALLVAL && price <= maxprice )
        {
            qp->tradeid = LP_Alicequery.tradeid;
            LP_Alicereserved = *qp;
            LP_alicequery_clear();
            //printf("send CONNECT\n");
            LP_query(ctx,myipaddr,mypubsock,"connect",qp);
        } else printf("LP_reserved %llu price %.8f vs maxprice %.8f\n",(long long)qp->aliceid,price,maxprice);
    } //else printf("probably a timeout, reject reserved due to not eligible.%d or mismatched quote price %.8f vs maxprice %.8f\n",LP_alice_eligible(qp->quotetime),price,maxprice);
}

double LP_trades_bobprice(double *bidp,double *askp,struct LP_quoteinfo *qp)
{
    double price; struct iguana_info *coin; char str[65];
    price = LP_myprice(bidp,askp,qp->srccoin,qp->destcoin);
    if ( (coin= LP_coinfind(qp->srccoin)) == 0 || price <= SMALLVAL || *askp <= SMALLVAL )
    {
        //printf("this node has no price for %s/%s\n",qp->srccoin,qp->destcoin);
        return(0.);
    }
    price = *askp;
    //printf("MYPRICE %s/%s %.8f vs qprice %.8f\n",qp->srccoin,qp->destcoin,price,(double)qp->destsatoshis/qp->satoshis);
    if ( LP_validSPV(qp->destcoin,qp->destaddr,qp->desttxid,qp->destvout) < 0 )
    {
        printf("LP_trades_bobprice %s dest %s failed SPV check\n",qp->destcoin,bits256_str(str,qp->desttxid));
        return(0.);
    }
    else if (LP_validSPV(qp->destcoin,qp->destaddr,qp->feetxid,qp->feevout) < 0 )
    {
        printf("LP_trades_bobprice %s dexfee %s failed SPV check\n",qp->destcoin,bits256_str(str,qp->feetxid));
        return(0.);
    }
    return(*askp);
}

double LP_trades_pricevalidate(struct LP_quoteinfo *qp,struct iguana_info *coin,double price)
{
    double qprice; struct LP_utxoinfo A,B,*autxo,*butxo;
    autxo = &A;
    butxo = &B;
    memset(autxo,0,sizeof(*autxo));
    memset(butxo,0,sizeof(*butxo));
    LP_abutxo_set(autxo,butxo,qp);
    if ( coin->etomic[0] == 0 && strcmp(qp->coinaddr,coin->smartaddr) != 0 )
    {
        printf("bob is patching qp->coinaddr %s mismatch != %s\n",qp->coinaddr,coin->smartaddr);
        strcpy(qp->coinaddr,coin->smartaddr);
    }
    if ( butxo == 0 || bits256_nonz(butxo->payment.txid) == 0 || bits256_nonz(butxo->deposit.txid) == 0 || butxo->payment.vout < 0 || butxo->deposit.vout < 0 )
    {
        char str[65],str2[65]; printf("couldnt find bob utxos for autxo %s/v%d %s/v%d %.8f -> %.8f\n",bits256_str(str,qp->txid),qp->vout,bits256_str(str2,qp->txid2),qp->vout2,dstr(qp->satoshis),dstr(qp->destsatoshis));
        return(-66);
    }
    if ( (qprice= LP_quote_validate(autxo,butxo,qp,1)) <= SMALLVAL )
    {
        printf("quote %s/%s validate error %.0f\n",qp->srccoin,qp->destcoin,qprice);
        return(-3);
    }
    if ( qprice < (price - 0.00000001) * 0.998 )
    {
        printf(" quote price %.8f too low vs %.8f for %s/%s %.8f < %.8f\n",qprice,price,qp->srccoin,qp->destcoin,qprice,(price - 0.00000001) * 0.998);
        return(-77);
    }
    return(qprice);
}

struct LP_quoteinfo *LP_trades_gotrequest(void *ctx,struct LP_quoteinfo *qp,struct LP_quoteinfo *newqp,char *pairstr)
{
    double price,qprice,myprice,bestprice,range,bid,ask; struct iguana_info *coin,*othercoin; struct LP_utxoinfo A,B,*autxo,*butxo; cJSON *reqjson; char str[65]; struct LP_address_utxo *utxos[1000]; int32_t r,counter,max = (int32_t)(sizeof(utxos)/sizeof(*utxos));
    *newqp = *qp;
    qp = newqp;
    printf("bob %s received REQUEST.(%llu)\n",bits256_str(str,G.LP_mypub25519),(long long)qp->aliceid);
    if ( (coin= LP_coinfind(qp->srccoin)) == 0 || (othercoin= LP_coinfind(qp->destcoin)) == 0 )
        return(0);
    if ( (myprice= LP_trades_bobprice(&bid,&ask,qp)) == 0. )
    {
        printf("myprice %.8f bid %.8f ask %.8f\n",myprice,bid,ask);
        return(0);
    }
    printf("myprice %.8f\n",myprice);
    autxo = &A;
    butxo = &B;
    memset(autxo,0,sizeof(*autxo));
    memset(butxo,0,sizeof(*butxo));
    LP_abutxo_set(autxo,butxo,qp);
    strcpy(qp->coinaddr,coin->smartaddr);
    if ( bits256_nonz(qp->srchash) == 0 || bits256_cmp(qp->srchash,G.LP_mypub25519) == 0 )
    {
        qprice = (double)qp->destsatoshis / (qp->satoshis - qp->txfee);
        strcpy(qp->gui,G.gui);
        if ( coin->etomic[0] != 0 )
            strcpy(qp->etomicsrc,coin->smartaddr);
        else if ( othercoin->etomic[0] != 0 )
            strcpy(qp->etomicsrc,othercoin->smartaddr);
        if ( coin->etomic[0] != 0 || othercoin->etomic[0] != 0 )
        {
            struct iguana_info *ecoin;
            if ( (ecoin= LP_coinfind("ETOMIC")) != 0 )
                strcpy(qp->coinaddr,ecoin->smartaddr);
            else
            {
                printf("ETOMIC coin not found\n");
                return(0);
            }
        }
        strcpy(butxo->coinaddr,qp->coinaddr);
        qp->srchash = G.LP_mypub25519;
        memset(&qp->txid,0,sizeof(qp->txid));
        memset(&qp->txid2,0,sizeof(qp->txid2));
        qp->vout = qp->vout2 = -1;
    } else return(0);
    printf("qprice %.8f vs myprice %.8f\n",qprice,myprice);
    if ( qprice > myprice )
    {
        r = (LP_rand() % 100);
        range = (qprice - myprice);
        price = myprice + (r * range) / 100.;
        bestprice = LP_bob_competition(&counter,qp->aliceid,price,0);
        printf("%llu >>>>>>> qprice %.8f r.%d range %.8f -> %.8f, bestprice %.8f counter.%d\n",(long long)qp->aliceid,qprice,r,range,price,bestprice,counter);
        if ( counter > 3 && price > bestprice+SMALLVAL ) // skip if late or bad price
            return(0);
    } else return(0);
    //LP_RTmetrics_update(qp->srccoin,qp->destcoin);
    if ( LP_RTmetrics_blacklisted(qp->desthash) >= 0 )
    {
        printf("request from blacklisted %s, ignore\n",bits256_str(str,qp->desthash));
        return(0);
    }
    //printf("LP_address_utxo_reset.%s\n",coin->symbol);
    //LP_address_utxo_reset(coin);
    //printf("done LP_address_utxo_reset.%s\n",coin->symbol);
    if ( coin->etomic[0] != 0 )
        strcpy(qp->etomicsrc,coin->smartaddr);
    else if ( othercoin->etomic[0] != 0 )
        strcpy(qp->etomicsrc,othercoin->smartaddr);
    if ( coin->etomic[0] != 0 || othercoin->etomic[0] != 0 )
    {
        struct iguana_info *ecoin;
        if ( (ecoin= LP_coinfind("ETOMIC")) != 0 )
            strcpy(qp->coinaddr,ecoin->smartaddr);
        else
        {
            printf("ETOMIC coin not found\n");
            return(0);
        }
    }
    if ( (butxo= LP_address_myutxopair(butxo,1,utxos,max,LP_coinfind(qp->srccoin),qp->coinaddr,qp->txfee,dstr(qp->destsatoshis),price,qp->desttxfee)) != 0 )
    {
        strcpy(qp->gui,G.gui);
        //strcpy(qp->coinaddr,coin->smartaddr);
        qp->srchash = G.LP_mypub25519;
        qp->txid = butxo->payment.txid;
        qp->vout = butxo->payment.vout;
        qp->txid2 = butxo->deposit.txid;
        qp->vout2 = butxo->deposit.vout;
        qp->satoshis = butxo->swap_satoshis;// + qp->txfee;
        qp->quotetime = (uint32_t)time(NULL);
    }
    else
    {
        printf("cant find utxopair aliceid.%llu %s/%s %.8f -> relvol %.8f\n",(long long)qp->aliceid,qp->srccoin,qp->destcoin,dstr(LP_basesatoshis(dstr(qp->destsatoshis),price,qp->txfee,qp->desttxfee)),dstr(qp->destsatoshis));
        return(0);
    }
    if ( (qprice= LP_trades_pricevalidate(qp,coin,myprice)) < 0. )
        return(0);
    if ( LP_allocated(qp->txid,qp->vout) == 0 && LP_allocated(qp->txid2,qp->vout2) == 0 )
    {
        reqjson = LP_quotejson(qp);
        LP_unavailableset(qp->txid,qp->vout,qp->timestamp + LP_RESERVETIME,qp->desthash);
        LP_unavailableset(qp->txid2,qp->vout2,qp->timestamp + LP_RESERVETIME,qp->desthash);
        if ( qp->quotetime == 0 )
            qp->quotetime = (uint32_t)time(NULL);
        jaddnum(reqjson,"quotetime",qp->quotetime);
        jaddnum(reqjson,"pending",qp->timestamp + LP_RESERVETIME);
        jaddstr(reqjson,"method","reserved");
        //LP_reserved_msg(1,qp->srccoin,qp->destcoin,qp->desthash,jprint(reqjson,0));
        bits256 zero;
        memset(zero.bytes,0,sizeof(zero));
        LP_reserved_msg(1,qp->srccoin,qp->destcoin,zero,jprint(reqjson,0));
        free_json(reqjson);
        //printf("Send RESERVED id.%llu\n",(long long)qp->aliceid);
        return(qp);
    } else printf("request processing selected ineligible utxos?\n");
    return(0);
}

struct LP_quoteinfo *LP_trades_gotreserved(void *ctx,struct LP_quoteinfo *qp,struct LP_quoteinfo *newqp)
{
    char *retstr;
    //char str[65]; printf("alice %s received RESERVED.(%llu) %.8f\n",bits256_str(str,G.LP_mypub25519),(long long)qp->aliceid,(double)qp->destsatoshis/(qp->satoshis+1));
    *newqp = *qp;
    qp = newqp;
    if ( LP_trades_alicevalidate(ctx,qp) > 0. )
    {
        LP_aliceid(qp->tradeid,qp->aliceid,"reserved",0,0);
        if ( (retstr= LP_quotereceived(qp)) != 0 )
            free(retstr);
        return(qp);
    }
    return(0);
}

struct LP_quoteinfo *LP_trades_gotconnect(void *ctx,struct LP_quoteinfo *qp,struct LP_quoteinfo *newqp,char *pairstr)
{
    double myprice,qprice,bid,ask; struct iguana_info *coin;
    char str[65]; printf("bob %s received CONNECT.(%llu)\n",bits256_str(str,G.LP_mypub25519),(long long)qp->aliceid);
    *newqp = *qp;
    qp = newqp;
    if ( (coin= LP_coinfind(qp->srccoin)) == 0 )
       return(0);
    if ( (myprice= LP_trades_bobprice(&bid,&ask,qp)) == 0. )
        return(0);
    if ( (qprice= LP_trades_pricevalidate(qp,coin,myprice)) < 0. )
        return(0);
    if ( LP_reservation_check(qp->txid,qp->vout,qp->desthash) == 0 && LP_reservation_check(qp->txid2,qp->vout2,qp->desthash) == 0  )
    {
        printf("CONNECT STARTBOB!\n");
        LP_connectstartbob(ctx,LP_mypubsock,qp->srccoin,qp->destcoin,qprice,qp);
        return(qp);
    } else printf("connect message from non-reserved (%llu)\n",(long long)qp->aliceid);
    return(0);
}

struct LP_quoteinfo *LP_trades_gotconnected(void *ctx,struct LP_quoteinfo *qp,struct LP_quoteinfo *newqp,char *pairstr)
{
    char *retstr;
    char str[65]; printf("alice %s received CONNECTED.(%llu)\n",bits256_str(str,G.LP_mypub25519),(long long)qp->aliceid);
    *newqp = *qp;
    qp = newqp;
    if ( LP_trades_alicevalidate(ctx,qp) > 0. )
    {
        printf("CONNECTED ALICE\n");
        LP_aliceid(qp->tradeid,qp->aliceid,"connected",0,0);
        if ( (retstr= LP_connectedalice(qp,pairstr)) != 0 )
            free(retstr);
        return(qp);
    }
    //printf("LP_trades_alicevalidate error\n");
    return(0);
}

int32_t LP_trades_bestpricecheck(void *ctx,struct LP_trade *tp)
{
    double qprice; int32_t flag = 0; struct LP_quoteinfo Q; int64_t dynamictrust; char *retstr; struct LP_pubkey_info *pubp;
    Q = tp->Q;
    //printf("check bestprice %.8f vs new price %.8f\n",tp->bestprice,(double)Q.destsatoshis/Q.satoshis);
    if ( Q.satoshis != 0 && (pubp= LP_pubkeyadd(Q.srchash)) != 0 )//(qprice= LP_trades_alicevalidate(ctx,&Q)) > 0. )
    {
        qprice = (double)Q.destsatoshis / (Q.satoshis - Q.txfee);
        LP_aliceid(Q.tradeid,tp->aliceid,"reserved",0,0);
        if ( (retstr= LP_quotereceived(&Q)) != 0 )
            free(retstr);
        //LP_trades_gotreserved(ctx,&Q,&tp->Qs[LP_RESERVED]);
        dynamictrust = LP_dynamictrust(Q.othercredits,Q.srchash,LP_kmdvalue(Q.srccoin,Q.satoshis));
        if ( tp->bestprice == 0. )
            flag = 1;
        else if ( qprice < tp->bestprice && pubp->slowresponse <= tp->bestresponse*1.05 )
            flag = 1;
        else if ( qprice < tp->bestprice*1.01 && dynamictrust > tp->besttrust && pubp->slowresponse <= tp->bestresponse*1.1 )
            flag = 1;
        else if ( qprice <= tp->bestprice && pubp->unconfcredits > tp->bestunconfcredits && pubp->slowresponse <= tp->bestresponse )
            flag = 1;
        if ( flag != 0 )
        {
            tp->Qs[LP_CONNECT] = tp->Q;
            tp->bestprice = qprice;
            tp->besttrust = dynamictrust;
            tp->bestunconfcredits = pubp->unconfcredits;
            tp->bestresponse = pubp->slowresponse;
            printf("aliceid.%llu got new bestprice %.8f dynamictrust %.8f (unconf %.8f) slowresponse.%d\n",(long long)tp->aliceid,tp->bestprice,dstr(dynamictrust),dstr(tp->bestunconfcredits),tp->bestresponse);
            return(qprice);
        } //else printf("qprice %.8f dynamictrust %.8f not good enough\n",qprice,dstr(dynamictrust));
    } else printf("alice didnt validate\n");
    return(0);
}

void LP_tradesloop(void *ctx)
{
    struct LP_trade *qtp,*tp,*tmp; struct LP_quoteinfo *qp,Q; uint32_t now; int32_t timeout,funcid,flag,nonz; struct iguana_info *coin; struct LP_pubkey_info *pubp;
    strcpy(LP_tradesloop_stats.name,"LP_tradesloop");
    LP_tradesloop_stats.threshold = 30000;
    sleep(5);
    while ( LP_STOP_RECEIVED == 0 )
    {
        LP_millistats_update(&LP_tradesloop_stats);
        nonz = 0;
        HASH_ITER(hh,LP_trades,tp,tmp)
        {
            if ( tp->negotiationdone != 0 )
                continue;
            timeout = LP_AUTOTRADE_TIMEOUT;
            if ( (coin= LP_coinfind(tp->Q.srccoin)) != 0 && coin->electrum != 0 )
                timeout += LP_AUTOTRADE_TIMEOUT * .5;
            if ( (coin= LP_coinfind(tp->Q.destcoin)) != 0 && coin->electrum != 0 )
                timeout += LP_AUTOTRADE_TIMEOUT * .5;
            now = (uint32_t)time(NULL);
            if ( now > tp->lastprocessed )
            {
                if ( tp->iambob == 0 )
                {
                    if ( tp->bestprice > 0. )
                    {
                        if ( tp->connectsent == 0 )
                        {
                            LP_Alicemaxprice = tp->bestprice;
                            LP_reserved(ctx,LP_myipaddr,LP_mypubsock,&tp->Qs[LP_CONNECT]); // send LP_CONNECT
                            tp->connectsent = now;
                            //printf("send LP_connect aliceid.%llu %.8f\n",(long long)tp->aliceid,tp->bestprice);
                        }
                        else if ( now < tp->firstprocessed+timeout && ((tp->firstprocessed - now) % 20) == 19 )
                        {
                            //LP_Alicemaxprice = tp->bestprice;
                            //LP_reserved(ctx,LP_myipaddr,LP_mypubsock,&tp->Qs[LP_CONNECT]); // send LP_CONNECT
                            //printf("mark slow LP_connect aliceid.%llu %.8f\n",(long long)tp->aliceid,tp->bestprice);
                            if ( (pubp= LP_pubkeyfind(tp->Qs[LP_CONNECT].srchash)) != 0 )
                                pubp->slowresponse++;
                        }
                    }
                }
            }
        }
        now = (uint32_t)time(NULL);
        HASH_ITER(hh,LP_trades,tp,tmp)
        {
            timeout = LP_AUTOTRADE_TIMEOUT;
            if ( (coin= LP_coinfind(tp->Q.srccoin)) != 0 && coin->electrum != 0 )
                timeout += LP_AUTOTRADE_TIMEOUT * .5;
            if ( (coin= LP_coinfind(tp->Q.destcoin)) != 0 && coin->electrum != 0 )
                timeout += LP_AUTOTRADE_TIMEOUT * .5;
            if ( now > tp->firstprocessed+timeout*10 )
            {
                //printf("purge swap aliceid.%llu\n",(long long)tp->aliceid);
                portable_mutex_lock(&LP_tradesmutex);
                HASH_DELETE(hh,LP_trades,tp);
                portable_mutex_unlock(&LP_tradesmutex);
                free(tp);
            }
        }
        DL_FOREACH_SAFE(LP_tradesQ,qtp,tmp)
        {
            now = (uint32_t)time(NULL);
            Q = qtp->Q;
            funcid = qtp->funcid;
//printf("dequeue %p funcid.%d aliceid.%llu iambob.%d\n",qtp,funcid,(long long)qtp->aliceid,qtp->iambob);
            portable_mutex_lock(&LP_tradesmutex);
            DL_DELETE(LP_tradesQ,qtp);
            HASH_FIND(hh,LP_trades,&qtp->aliceid,sizeof(qtp->aliceid),tp);
            if ( tp == 0 )
            {
                if ( now > Q.timestamp+LP_AUTOTRADE_TIMEOUT*2 ) // eat expired
                    free(qtp);
                else
                {
                    tp = qtp;
                    HASH_ADD(hh,LP_trades,aliceid,sizeof(tp->aliceid),tp);
                    portable_mutex_unlock(&LP_tradesmutex);
                    if ( tp->iambob != 0 && funcid == LP_REQUEST ) // bob maybe sends LP_RESERVED
                    {
                        if ( (qp= LP_trades_gotrequest(ctx,&Q,&tp->Qs[LP_REQUEST],tp->pairstr)) != 0 )
                            tp->Qs[LP_RESERVED] = Q;
                    }
                    else if ( tp->iambob == 0 && funcid == LP_RESERVED ) // alice maybe sends LP_CONNECT
                    {
                        LP_trades_bestpricecheck(ctx,tp);
                    }
                    else if ( tp->iambob == 0 && funcid == LP_CONNECTED )
                    {
                        tp->negotiationdone = now;
                        //printf("alice sets negotiationdone.%u\n",now);
                        LP_trades_gotconnected(ctx,&tp->Q,&tp->Qs[LP_CONNECTED],tp->pairstr);
                    }
                    nonz++;
                    tp->firstprocessed = tp->lastprocessed = (uint32_t)time(NULL);
                    if ( funcid == LP_CONNECT && tp->negotiationdone == 0 ) // bob all done
                    {
                        tp->negotiationdone = now;
                        //printf("bob sets negotiationdone.%u\n",now);
                        LP_trades_gotconnect(ctx,&tp->Q,&tp->Qs[LP_CONNECT],tp->pairstr);
                    }
                }
                continue;
            }
            portable_mutex_unlock(&LP_tradesmutex);
            tp->Q = qtp->Q;
            if ( qtp->iambob == tp->iambob && qtp->pairstr[0] != 0 )
                safecopy(tp->pairstr,qtp->pairstr,sizeof(tp->pairstr));
//printf("finished dequeue %p funcid.%d aliceid.%llu iambob.%d/%d done.%u\n",qtp,funcid,(long long)qtp->aliceid,qtp->iambob,tp->iambob,tp->negotiationdone);
            free(qtp);
            flag = 0;
            if ( tp->iambob == 0 )
            {
                if ( funcid == LP_RESERVED )
                {
                    if ( tp->connectsent == 0 )
                        flag = LP_trades_bestpricecheck(ctx,tp);
                }
                else if ( funcid == LP_CONNECTED && tp->negotiationdone == 0 ) // alice all done  tp->connectsent != 0 &&
                {
                    flag = 1;
                    tp->negotiationdone = now;
                    LP_trades_gotconnected(ctx,&tp->Q,&tp->Qs[LP_CONNECTED],tp->pairstr);
                }
            }
            else
            {
                if ( funcid == LP_REQUEST ) // bob maybe sends LP_RESERVED
                {
                    if ( (qp= LP_trades_gotrequest(ctx,&Q,&tp->Qs[LP_REQUEST],tp->pairstr)) != 0 )
                    {
                        tp->Qs[LP_RESERVED] = Q;
                        flag = 1;
                    }
                }
                else if ( funcid == LP_CONNECT && tp->negotiationdone == 0 ) // bob all done
                {
                    flag = 1;
                    tp->negotiationdone = now;
                    //printf("bob sets negotiationdone.%u\n",now);
                    LP_trades_gotconnect(ctx,&tp->Q,&tp->Qs[LP_CONNECT],tp->pairstr);
                }
            }
            if ( flag != 0 )
            {
                tp->lastprocessed = (uint32_t)time(NULL);
                nonz++;
            }
        }
        if ( nonz == 0 )
            sleep(1);
    }
}

void LP_tradecommandQ(struct LP_quoteinfo *qp,char *pairstr,int32_t funcid)
{
    struct LP_trade *qtp; uint64_t aliceid; int32_t iambob;
    if ( funcid < 0 || funcid >= sizeof(qtp->Qs)/sizeof(*qtp->Qs) )
        return;
    if ( funcid == LP_REQUEST || funcid == LP_CONNECT )
        iambob = 1;
    else iambob = 0;
    aliceid = qp->aliceid;
    portable_mutex_lock(&LP_tradesmutex);
    qtp = calloc(1,sizeof(*qtp));
    qtp->funcid = funcid;
    qtp->iambob = iambob;
    qtp->aliceid = aliceid;
    qtp->newtime = (uint32_t)time(NULL);
    qtp->Q = *qp;
    if ( pairstr != 0 )
        safecopy(qtp->pairstr,pairstr,sizeof(qtp->pairstr));
    DL_APPEND(LP_tradesQ,qtp);
    portable_mutex_unlock(&LP_tradesmutex);
    //printf("queue.%d %p\n",funcid,qtp);
}

int32_t LP_tradecommand(void *ctx,char *myipaddr,int32_t pubsock,cJSON *argjson,uint8_t *data,int32_t datalen)
{
    int32_t Qtrades = 1;
    char *method,str[65]; int32_t i,num,DEXselector = 0; uint64_t aliceid; double qprice,bestprice,price,bid,ask; cJSON *proof; uint64_t rq; struct iguana_info *coin; struct LP_quoteinfo Q,Q2; int32_t counter,retval=-1;
    if ( (method= jstr(argjson,"method")) != 0 && (strcmp(method,"reserved") == 0 ||strcmp(method,"connected") == 0 || strcmp(method,"request") == 0 || strcmp(method,"connect") == 0) )
    {
        if ( LP_quoteparse(&Q,argjson) < 0 )
        {
            printf("ERROR parsing.(%s)\n",jprint(argjson,0));
            return(1);
        }
        LP_requestinit(&Q.R,Q.srchash,Q.desthash,Q.srccoin,Q.satoshis-Q.txfee,Q.destcoin,Q.destsatoshis-Q.desttxfee,Q.timestamp,Q.quotetime,DEXselector);
        LP_tradecommand_log(argjson);
        rq = ((uint64_t)Q.R.requestid << 32) | Q.R.quoteid;
        if ( Q.timestamp > 0 && time(NULL) > Q.timestamp + LP_AUTOTRADE_TIMEOUT*20 ) // eat expired packets, some old timestamps floating about?
        {
            printf("aliceid.%llu is expired by %d\n",(long long)Q.aliceid,(uint32_t)time(NULL) - (Q.timestamp + LP_AUTOTRADE_TIMEOUT*20));
            return(1);
        }
<<<<<<< HEAD
        printf("%s\n",jprint(argjson,0));
=======
        //printf("%s\n",jprint(argjson,0));
>>>>>>> 62a48de2
        printf("%-4d (%-10u %10u) %12s id.%-20llu %5s/%-5s %12.8f -> %12.8f (%11.8f) | RT.%d %d n%d\n",(uint32_t)time(NULL) % 3600,Q.R.requestid,Q.R.quoteid,method,(long long)Q.aliceid,Q.srccoin,Q.destcoin,dstr(Q.satoshis),dstr(Q.destsatoshis),(double)Q.destsatoshis/Q.satoshis,LP_RTcount,LP_swapscount,G.netid);
        retval = 1;
        aliceid = j64bits(argjson,"aliceid");
        qprice = jdouble(argjson,"price");
        if ( strcmp(method,"reserved") == 0 )
        {
            bestprice = LP_bob_competition(&counter,aliceid,qprice,1);
            //printf("%s lag %ld: aliceid.%llu price %.8f -> bestprice %.8f Alice max %.8f\n",jprint(argjson,0),Q.quotetime - (time(NULL)-20),(long long)aliceid,qprice,bestprice,LP_Alicemaxprice);
            if ( 1 )
            {
                if ( LP_Alicemaxprice == 0. )
                    return(retval);
                if ( bits256_nonz(LP_Alicedestpubkey) != 0 )
                {
                    if (bits256_cmp(LP_Alicedestpubkey,Q.srchash) != 0 )
                    {
                        printf("got reserved response from different node %s\n",bits256_str(str,Q.srchash));
                        return(retval);
                    } else printf("got reserved response from destpubkey %s\n",bits256_str(str,Q.srchash));
                }
            }
            if ( bits256_cmp(G.LP_mypub25519,Q.desthash) == 0 && bits256_cmp(G.LP_mypub25519,Q.srchash) != 0 ) // alice
            {
                if ( Qtrades == 0 )
                {
                    if ( Q.quotetime > time(NULL)-20 && LP_alice_eligible(Q.quotetime) > 0 )
                    {
                        LP_trades_gotreserved(ctx,&Q,&Q2);
                        if ( LP_quotecmp(0,&Q,&LP_Alicequery) == 0 )
                            LP_reserved(ctx,LP_myipaddr,LP_mypubsock,&Q);
                    }
                } else LP_tradecommandQ(&Q,jstr(argjson,"pair"),LP_RESERVED);
            }
        }
        else if ( strcmp(method,"connected") == 0 )
        {
            bestprice = LP_bob_competition(&counter,aliceid,qprice,1000);
            if ( bits256_cmp(G.LP_mypub25519,Q.desthash) == 0 && bits256_cmp(G.LP_mypub25519,Q.srchash) != 0 ) // alice
            {
                static uint64_t rqs[1024];
                for (i=0; i<sizeof(rqs)/sizeof(*rqs); i++)
                    if ( rq == rqs[i] )
                        return(retval);
                for (i=0; i<sizeof(rqs)/sizeof(*rqs); i++)
                    if ( rqs[i] == 0 )
                        break;
                if ( i == sizeof(rqs)/sizeof(*rqs) )
                    i = (rand() % (sizeof(rqs)/sizeof(*rqs)));
                rqs[i] = rq;
  //printf("CONNECTED.(%s)\n",jprint(argjson,0));
                if ( (proof= jarray(&num,argjson,"proof")) != 0 && num > 0 )
                    Q.othercredits = LP_instantdex_proofcheck(Q.srccoin,Q.coinaddr,proof,num);
                if ( Qtrades == 0 )
                    LP_trades_gotconnected(ctx,&Q,&Q2,jstr(argjson,"pair"));
                else LP_tradecommandQ(&Q,jstr(argjson,"pair"),LP_CONNECTED);
            }
        }
        price = LP_myprice(&bid,&ask,Q.srccoin,Q.destcoin);
        if ( (coin= LP_coinfind(Q.srccoin)) == 0 || coin->inactive != 0 )
        {
            //printf("%s is not active\n",Q.srccoin);
            return(retval);
        }
        if ( price <= SMALLVAL || ask <= SMALLVAL )
        {
            //printf("this node has no price for %s/%s\n",Q.srccoin,Q.destcoin);
            return(retval);
        }
        if ( LP_aliceonly(Q.srccoin) > 0 )
        {
            printf("{\"error\":\"GAME can only be alice coin\"}\n");
            return(retval);
        }
        if ( strcmp(method,"request") == 0 ) // bob
        {
            bestprice = LP_bob_competition(&counter,aliceid,qprice,-1);
            if ( Qtrades == 0 )//|| (bits256_cmp(Q.srchash,G.LP_mypub25519) == 0 && bits256_cmp(G.LP_mypub25519,Q.desthash) != 0) )
                LP_trades_gotrequest(ctx,&Q,&Q2,jstr(argjson,"pair"));
            else LP_tradecommandQ(&Q,jstr(argjson,"pair"),LP_REQUEST);
        }
        else if ( strcmp(method,"connect") == 0 )
        {
            LP_bob_competition(&counter,aliceid,qprice,1000);
            if ( bits256_cmp(G.LP_mypub25519,Q.srchash) == 0 && bits256_cmp(G.LP_mypub25519,Q.desthash) != 0 ) // bob
            {
                static uint64_t rqs[1024];
                for (i=0; i<sizeof(rqs)/sizeof(*rqs); i++)
                    if ( rq == rqs[i] )
                        return(retval);
                for (i=0; i<sizeof(rqs)/sizeof(*rqs); i++)
                    if ( rqs[i] == 0 )
                        break;
                if ( i == sizeof(rqs)/sizeof(*rqs) )
                    i = (rand() % (sizeof(rqs)/sizeof(*rqs)));
                rqs[i] = rq;
                //printf("CONNECT.(%s)\n",jprint(argjson,0));
                if ( (proof= jarray(&num,argjson,"proof")) != 0 && num > 0 )
                    Q.othercredits = LP_instantdex_proofcheck(Q.destcoin,Q.destaddr,proof,num);
                if ( Qtrades == 0 )
                    LP_trades_gotconnect(ctx,&Q,&Q2,jstr(argjson,"pair"));
                else LP_tradecommandQ(&Q,jstr(argjson,"pair"),LP_CONNECT);
            }
        }
        return(retval);
    }
    return(retval);
}

char *LP_autobuy(void *ctx,char *myipaddr,int32_t mypubsock,char *base,char *rel,double maxprice,double relvolume,int32_t timeout,int32_t duration,char *gui,uint32_t nonce,bits256 destpubkey,uint32_t tradeid)
{
    uint64_t desttxfee,txfee; uint32_t lastnonce; int64_t bestsatoshis=0,destsatoshis; struct iguana_info *basecoin,*relcoin; struct LP_utxoinfo *autxo,B,A; struct LP_quoteinfo Q; bits256 pubkeys[100]; struct LP_address_utxo *utxos[1000]; int32_t max=(int32_t)(sizeof(utxos)/sizeof(*utxos));
    basecoin = LP_coinfind(base);
    relcoin = LP_coinfind(rel);
    if ( gui == 0 )
        gui = "nogui";
    if ( basecoin == 0 || basecoin->inactive != 0 || relcoin == 0 || relcoin->inactive != 0 )
        return(clonestr("{\"error\":\"base or rel not found or inactive\"}"));
    if ( LP_aliceonly(base) > 0 )
        return(clonestr("{\"error\":\"GAME can only be alice coin\"}"));
    printf("LP_autobuy %s/%s price %.8f vol %.8f nonce %u\n",base,rel,maxprice,relvolume,nonce);
    if ( (lastnonce= LP_lastnonce) != 0 && nonce <= lastnonce )
    {
        printf("nonce.%u not bigger than lastnonce.%u\n",nonce,lastnonce);
        return(clonestr("{\"error\":\"invalid nonce\"}"));
    }
    LP_lastnonce = nonce;
    if ( duration <= 0 )
        duration = LP_ORDERBOOK_DURATION;
    if ( timeout <= 0 )
        timeout = LP_AUTOTRADE_TIMEOUT;
    if ( basecoin->electrum != 0 && relcoin->electrum != 0 )
    {
        if ( timeout < 2*LP_AUTOTRADE_TIMEOUT )
            timeout = 2*LP_AUTOTRADE_TIMEOUT;
    }
    else if ( basecoin->electrum != 0 || relcoin->electrum != 0 )
    {
        if ( timeout < 1.5*LP_AUTOTRADE_TIMEOUT )
            timeout = 1.5*LP_AUTOTRADE_TIMEOUT;
    }
    if ( time(NULL) < Alice_expiration )
    {
        cJSON *retjson = cJSON_CreateObject();
        jaddstr(retjson,"error","only one pending request at a time");
        jaddnum(retjson,"wait",Alice_expiration-time(NULL));
        return(jprint(retjson,1));
    } else LP_alicequery_clear();
    if ( maxprice <= 0. || relvolume <= 0. || LP_priceinfofind(base) == 0 || LP_priceinfofind(rel) == 0 )
        return(clonestr("{\"error\":\"invalid parameter\"}"));
    if ( strcmp("BTC",rel) == 0 )
        maxprice *= 1.01;
    else maxprice *= 1.001;
    memset(pubkeys,0,sizeof(pubkeys));
    LP_txfees(&txfee,&desttxfee,base,rel);
    destsatoshis = SATOSHIDEN * relvolume + 2*desttxfee;
    memset(&A,0,sizeof(A));
    LP_address_utxo_reset(relcoin);
    if ( (autxo= LP_address_myutxopair(&A,0,utxos,max,relcoin,relcoin->smartaddr,txfee,dstr(destsatoshis),maxprice,desttxfee)) == 0 )
        return(clonestr("{\"error\":\"cant find a deposit that is close enough in size. make another deposit that is just a bit larger than what you want to trade\"}"));
    //printf("bestfit selected alice (%.8f %.8f) for %.8f sats %.8f\n",dstr(autxo->payment.value),dstr(autxo->fee.value),dstr(destsatoshis),dstr(autxo->swap_satoshis));
    if ( destsatoshis - desttxfee < autxo->swap_satoshis )
    {
        destsatoshis -= desttxfee;
        autxo->swap_satoshis = destsatoshis;
        //printf("first path dest %.8f from %.8f\n",dstr(destsatoshis),dstr(autxo->swap_satoshis));
    }
    else if ( autxo->swap_satoshis - desttxfee < destsatoshis )
    {
        autxo->swap_satoshis -= desttxfee;
        destsatoshis = autxo->swap_satoshis;
        printf("second path dest %.8f from %.8f\n",dstr(destsatoshis),dstr(autxo->swap_satoshis));
    }
    if ( destsatoshis < (autxo->payment.value / LP_MINCLIENTVOL) || autxo->payment.value < desttxfee*LP_MINSIZE_TXFEEMULT )
    {
        printf("destsatoshis %.8f vs utxo %.8f this would have triggered an quote error -13\n",dstr(destsatoshis),dstr(autxo->payment.value));
        return(clonestr("{\"error\":\"cant find a deposit that is close enough in size. make another deposit that is just a bit larger than what you want to trade\"}"));
    }
    bestsatoshis = 1.001 * LP_basesatoshis(dstr(destsatoshis),maxprice,txfee,desttxfee);
    memset(&B,0,sizeof(B));
    strcpy(B.coin,base);
    if ( LP_quoteinfoinit(&Q,&B,rel,maxprice,bestsatoshis,destsatoshis) < 0 )
        return(clonestr("{\"error\":\"cant set ordermatch quote\"}"));
    if ( LP_quotedestinfo(&Q,autxo->payment.txid,autxo->payment.vout,autxo->fee.txid,autxo->fee.vout,G.LP_mypub25519,autxo->coinaddr) < 0 )
        return(clonestr("{\"error\":\"cant set ordermatch quote info\"}"));
    if ( relcoin->etomic[0] != 0 || basecoin->etomic[0] != 0 )
    {
        struct iguana_info *coin;
        if ( relcoin->etomic[0] != 0 )
            strcpy(Q.etomicdest,relcoin->smartaddr);
        else if (basecoin->etomic[0] != 0 )
        {
            strcpy(Q.etomicdest,basecoin->smartaddr);
            printf("Q.etomicdest (%s)\n",Q.etomicdest);
        }
        if ( relcoin->etomic[0] != 0 )
        {
            if ((coin= LP_coinfind("ETOMIC")) != 0 )
                strcpy(Q.destaddr,coin->smartaddr);
            else return(clonestr("{\"error\":\"cant find ETOMIC\"}"));
        }
    }
    int32_t changed;
    LP_mypriceset(&changed,autxo->coin,base,1. / maxprice);
    LP_mypriceset(&changed,base,autxo->coin,0.);
    return(LP_trade(ctx,myipaddr,mypubsock,&Q,maxprice,timeout,duration,tradeid,destpubkey));
}

<|MERGE_RESOLUTION|>--- conflicted
+++ resolved
@@ -449,11 +449,7 @@
                 if ( targetval == 0 || mini < 0 )
                     break;
             }
-<<<<<<< HEAD
         } else printf("no %s %s utxos pass LP_address_utxo_ptrs filter targets %.8f %.8f\n",coin->symbol,coinaddr,dstr(targetval),dstr(targetval2));
-=======
-        } else printf("no %s %s utxos pass LP_address_utxo_ptrs filter\n",coin->symbol,coinaddr);
->>>>>>> 62a48de2
     } else printf("address_myutxopair couldnt find %s %s\n",coin->symbol,coinaddr);
     return(0);
 }
@@ -1259,11 +1255,6 @@
             printf("aliceid.%llu is expired by %d\n",(long long)Q.aliceid,(uint32_t)time(NULL) - (Q.timestamp + LP_AUTOTRADE_TIMEOUT*20));
             return(1);
         }
-<<<<<<< HEAD
-        printf("%s\n",jprint(argjson,0));
-=======
-        //printf("%s\n",jprint(argjson,0));
->>>>>>> 62a48de2
         printf("%-4d (%-10u %10u) %12s id.%-20llu %5s/%-5s %12.8f -> %12.8f (%11.8f) | RT.%d %d n%d\n",(uint32_t)time(NULL) % 3600,Q.R.requestid,Q.R.quoteid,method,(long long)Q.aliceid,Q.srccoin,Q.destcoin,dstr(Q.satoshis),dstr(Q.destsatoshis),(double)Q.destsatoshis/Q.satoshis,LP_RTcount,LP_swapscount,G.netid);
         retval = 1;
         aliceid = j64bits(argjson,"aliceid");
