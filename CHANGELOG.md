<<<<<<< HEAD
## Unreleased - 2023-##-##

### Features:

- `adex` command line utility was introduced that supplies commands: `init`, `start`, `stop`, `status` [#1682](https://github.com/KomodoPlatform/atomicDEX-API/issues/1682) 
=======
## {inc-release}

**Features:**

**Enhancements/Fixes:**
- CI/CD workflow logics are improved [#1736](https://github.com/KomodoPlatform/atomicDEX-API/pull/1736)
>>>>>>> 514884c1

## v1.0.1-beta - 2023-03-17

### Features:

- NFT integration `WIP` [#900](https://github.com/KomodoPlatform/atomicDEX-API/issues/900)
  - NFT integration PoC added. Includes ERC721 support for ETH and BSC [#1652](https://github.com/KomodoPlatform/atomicDEX-API/pull/1652)
  - Withdraw ERC1155 and EVM based chains support added for NFT PoC [#1704](https://github.com/KomodoPlatform/atomicDEX-API/pull/1704)
- Swap watcher nodes [#1431](https://github.com/KomodoPlatform/atomicDEX-API/issues/1431)
  - Watcher rewards for ETH swaps were added [#1658](https://github.com/KomodoPlatform/atomicDEX-API/pull/1658)
- Cosmos integration `WIP` [#1432](https://github.com/KomodoPlatform/atomicDEX-API/issues/1432)
  - `ibc_withdraw`, `ibc_chains` and `ibc_transfer_channels` RPC methods were added [#1636](https://github.com/KomodoPlatform/atomicDEX-API/pull/1636)
- Lightning integration `WIP` [#1045](https://github.com/KomodoPlatform/atomicDEX-API/issues/1045)
  - [rust-lightning](https://github.com/lightningdevkit/rust-lightning) was updated to [v0.0.113](https://github.com/lightningdevkit/rust-lightning/releases/tag/v0.0.113) in [#1655](https://github.com/KomodoPlatform/atomicDEX-API/pull/1655)
  - Channel `current_confirmations` and `required_confirmations` were added to channel details RPCs in [#1655](https://github.com/KomodoPlatform/atomicDEX-API/pull/1655)
  - `Uuid` is now used for internal channel id instead of `u64` [#1655](https://github.com/KomodoPlatform/atomicDEX-API/pull/1655)
  - Some unit tests were added for multi path payments in [#1655](https://github.com/KomodoPlatform/atomicDEX-API/pull/1655)
  - Some unit tests for claiming swaps on-chain for closed channels were added in [#1655](https://github.com/KomodoPlatform/atomicDEX-API/pull/1655), these unit tests are currently failing.
  - `protocol_info` fields are now used to check if a lightning order can be matched or not in [#1655](https://github.com/KomodoPlatform/atomicDEX-API/pull/1655)
  - 2 issues discovered while executing a KMD/LNBTC swap were fixed in [#1655](https://github.com/KomodoPlatform/atomicDEX-API/pull/1655), these issues were:
    - When electrums were down, if a channel was closed, the channel closing transaction wasn't broadcasted. A check for a network error to rebroadcast the tx after a delay was added.
    - If an invoice payment failed, retring paying the same invoice would cause the payment to not be updated to successful in the DB even if it were successful. A method to update the payment in the DB was added to fix this.
  - `mm2_git` crate was added to provide an abstraction layer on Git for doing query/parse operations over the repositories [#1636](https://github.com/KomodoPlatform/atomicDEX-API/pull/1636)

### Enhancements/Fixes:

- Use `env_logger` to achieve flexible log filtering [#1725](https://github.com/KomodoPlatform/atomicDEX-API/pull/1725)
- IndexedDB Cursor can now iterate over the items step-by-step [#1678](https://github.com/KomodoPlatform/atomicDEX-API/pull/1678)
- Uuid lib was update from v0.7.4 to v1.2.2 in [#1655](https://github.com/KomodoPlatform/atomicDEX-API/pull/1655)
- A bug was fixed in [#1706](https://github.com/KomodoPlatform/atomicDEX-API/pull/1706) where EVM swap transactions were failing if sent before the approval transaction confirmation.
- Tendermint account sequence problem due to running multiple instances were fixed in [#1694](https://github.com/KomodoPlatform/atomicDEX-API/pull/1694)
- Maker/taker pubkeys were added to new columns in `stats_swaps` table in [#1665](https://github.com/KomodoPlatform/atomicDEX-API/pull/1665) and [#1717](https://github.com/KomodoPlatform/atomicDEX-API/pull/1717)
- Get rid of unnecessary / old dependencies: `crossterm`, `crossterm_winapi`, `mio 0.7.13`, `miow`, `ntapi`, `signal-hook`, `signal-hook-mio` in [#1710](https://github.com/KomodoPlatform/atomicDEX-API/pull/1710)
- A bug that caused EVM swap payments validation to fail because the tx was not available yet in the RPC node when calling `eth_getTransactionByHash` was fixed in [#1716](https://github.com/KomodoPlatform/atomicDEX-API/pull/1716). `eth_getTransactionByHash` in now retried in `wait_for_confirmations` until tx is found in the RPC node, this makes sure that the transaction is returned from `eth_getTransactionByHash` later when validating.
- CI/CD migrated from Azure to Github runners [#1699](https://github.com/KomodoPlatform/atomicDEX-API/pull/1699)
- CI tests are much stabilized [#1699](https://github.com/KomodoPlatform/atomicDEX-API/pull/1699)
- Integration and unit tests are seperated on CI stack [#1699](https://github.com/KomodoPlatform/atomicDEX-API/pull/1699)
- Codebase is updated in linting rules at wasm and test stack [#1699](https://github.com/KomodoPlatform/atomicDEX-API/pull/1699)
- `crossbeam` bumped to `0.8` from `0.7` [#1699](https://github.com/KomodoPlatform/atomicDEX-API/pull/1699)
- Un-used/Unstable parts of mm2 excluded from build outputs which avoids mm2 runtime from potential UB [#1699](https://github.com/KomodoPlatform/atomicDEX-API/pull/1699)
- Build time optimizations applied such as sharing generics instead of duplicating them in binary (which reduces output sizes) [#1699](https://github.com/KomodoPlatform/atomicDEX-API/pull/1699)
- `RUSTSEC-2020-0036`, `RUSTSEC-2021-0139` and `RUSTSEC-2023-0018` resolved [#1699](https://github.com/KomodoPlatform/atomicDEX-API/pull/1699)
- Enabled linting checks for wasm and test stack on CI [#1699](https://github.com/KomodoPlatform/atomicDEX-API/pull/1699)
- Release container base image updated to debian stable from ubuntu bionic [#1699](https://github.com/KomodoPlatform/atomicDEX-API/pull/1699)
- Fix dylib linking error of rusb [#1699](https://github.com/KomodoPlatform/atomicDEX-API/pull/1699)
- `OperationFailure::Other` error was expanded. New error variants were matched with `HwRpcError`, so error type will be `HwError`, not `InternalError` [#1719](https://github.com/KomodoPlatform/atomicDEX-API/pull/1719)
- RPC calls for evm chains was reduced in `wait_for_confirmations` function in [#1724](https://github.com/KomodoPlatform/atomicDEX-API/pull/1724)
- A possible endless loop in evm `wait_for_htlc_tx_spend` was fixed in [#1724](https://github.com/KomodoPlatform/atomicDEX-API/pull/1724)
- Wait time for taker fee validation was increased from 30 to 60 seconds in [#1730](https://github.com/KomodoPlatform/atomicDEX-API/pull/1730) to give the fee tx more time to appear in most nodes mempools.

## v1.0.0-beta - 2023-03-08

### Features:

- ARRR integration [#927](https://github.com/KomodoPlatform/atomicDEX-API/issues/927):
  - Zcoin native mode support was added [#1438](https://github.com/KomodoPlatform/atomicDEX-API/pull/1438)
  - Multi lightwalletd servers support was added [#1472](https://github.com/KomodoPlatform/atomicDEX-API/pull/1472)
  - Allow passing Zcash params file path to activation request [#1538](https://github.com/KomodoPlatform/atomicDEX-API/pull/1538)
  - Checksum verification of Zcash params files was added  [#1549](https://github.com/KomodoPlatform/atomicDEX-API/pull/1549)
- Tendermint integration [#1432](https://github.com/KomodoPlatform/atomicDEX-API/issues/1432)
  - Tendermint HTLC implementation [#1454](https://github.com/KomodoPlatform/atomicDEX-API/pull/1454)
  - Tendermint swap support (POC level) [#1468](https://github.com/KomodoPlatform/atomicDEX-API/pull/1454)
  - Complete tendermint support for swaps and tx history implementation [#1526](https://github.com/KomodoPlatform/atomicDEX-API/pull/1526)
  - Improve rpc client rotation of tendermint [#1675](https://github.com/KomodoPlatform/atomicDEX-API/pull/1675)
- HD Wallet [#740](https://github.com/KomodoPlatform/atomicDEX-API/issues/740)
  - Implement Global HD account activation mode [#1512](https://github.com/KomodoPlatform/atomicDEX-API/pull/1512)
  - `mm2_rmd160` property was removed from the HD account table. Now, either Iguana or an HD account share the same HD account records [#1672](https://github.com/KomodoPlatform/atomicDEX-API/pull/1672)
- Hardware Wallet [#964](https://github.com/KomodoPlatform/atomicDEX-API/issues/964)
  - Implement TX history V2 for UTXO coins activated with a Hardware wallet [#1467](https://github.com/KomodoPlatform/atomicDEX-API/pull/1467)
  - Fix KMD withdraw with Trezor [#1628](https://github.com/KomodoPlatform/atomicDEX-API/pull/1628)
  - `task::get_new_address::*` RPCs were added to replace the legacy `get_new_address` RPC [#1672](https://github.com/KomodoPlatform/atomicDEX-API/pull/1672)
  - `trezor_connection_status` RPC was added to allow the GUI to poll the Trezor connection status [#1672](https://github.com/KomodoPlatform/atomicDEX-API/pull/1672)
- Simple Payment Verification [#1612](https://github.com/KomodoPlatform/atomicDEX-API/issues/1612)
  - Implement unit test for `Block header UTXO Loop` [#1519](https://github.com/KomodoPlatform/atomicDEX-API/pull/1519)
  - `SPV` with minimal storage requirements and fast block headers sync time was implemented [#1585](https://github.com/KomodoPlatform/atomicDEX-API/pull/1585)
  - Block headers storage was implemented for `IndexedDB` [#1644](https://github.com/KomodoPlatform/atomicDEX-API/pull/1644)
  - `SPV` was re-enabled in `WASM` [#1644](https://github.com/KomodoPlatform/atomicDEX-API/pull/1644)
- New RPCs
  - gui-auth and `enable_eth_with_tokens` `enable_erc20` RPCs were added [#1335](https://github.com/KomodoPlatform/atomicDEX-API/pull/1335)
  - `get_current_mtp` RPC was added [#1340](https://github.com/KomodoPlatform/atomicDEX-API/pull/1340)
  - `max_maker_vol` RPC was added [#1618](https://github.com/KomodoPlatform/atomicDEX-API/pull/1618)
- Lightning integration `WIP` [#1045](https://github.com/KomodoPlatform/atomicDEX-API/issues/1045)
  - [rust-lightning](https://github.com/lightningdevkit/rust-lightning) was updated to [v0.0.110](https://github.com/lightningdevkit/rust-lightning/releases/tag/v0.0.110) in [#1452](https://github.com/KomodoPlatform/atomicDEX-API/pull/1452)
  - Inbound channels details was added to SQL channels history in [#1339](https://github.com/KomodoPlatform/atomicDEX-API/pull/1339)
  - Blocking was fixed for sync rust-lightning functions that calls other I/O functions or that has mutexes that can be held for some time in [#1452](https://github.com/KomodoPlatform/atomicDEX-API/pull/1452)
  - Default fees are retrieved from rpc instead of config when starting lightning [#1452](https://github.com/KomodoPlatform/atomicDEX-API/pull/1452)
  - 0 confirmations channels feature was added in [#1452](https://github.com/KomodoPlatform/atomicDEX-API/pull/1452)
  - An `update_channel` RPC was added that updates a channel that is open without closing it in [#1452](https://github.com/KomodoPlatform/atomicDEX-API/pull/1452)
  - Lightning RPCs now use the `lightning::` namespace in [#1497](https://github.com/KomodoPlatform/atomicDEX-API/pull/1497)
  - `TakerFee` and `MakerPayment` swap messages were modified to include payment instructions for the other side, in the case of lightning this payment instructions is a lightning invoice [#1497](https://github.com/KomodoPlatform/atomicDEX-API/pull/1497)
  - `MakerPaymentInstructionsReceived`/`TakerPaymentInstructionsReceived` events are added to `MakerSwapEvent`/`TakerSwapEvent` in [#1497](https://github.com/KomodoPlatform/atomicDEX-API/pull/1497), for more info check this [comment](https://github.com/KomodoPlatform/atomicDEX-API/issues/1045#issuecomment-1410449770)
  - Lightning swaps were implemented in [#1497](https://github.com/KomodoPlatform/atomicDEX-API/pull/1497), [#1557
    ](https://github.com/KomodoPlatform/atomicDEX-API/pull/1557)
  - Lightning swap refunds were implemented in [#1592](https://github.com/KomodoPlatform/atomicDEX-API/pull/1592)
  - `MakerPaymentRefundStarted`, `TakerPaymentRefundStarted`, `MakerPaymentRefundFinished`, `TakerPaymentRefundFinished` events were added to swap error events in [#1592](https://github.com/KomodoPlatform/atomicDEX-API/pull/1592), for more info check this [comment](https://github.com/KomodoPlatform/atomicDEX-API/issues/1045#issuecomment-1410449770)
  - Enabling lightning now uses the task manager [#1513](https://github.com/KomodoPlatform/atomicDEX-API/pull/1513)
  - Disabling lightning coin or calling `stop` RPC now drops the `BackgroundProcessor` which persists the latest network graph and scorer to disk [#1513](https://github.com/KomodoPlatform/atomicDEX-API/pull/1513), [#1490](https://github.com/KomodoPlatform/atomicDEX-API/pull/1490)
  - `avg_blocktime` from platform/utxo coin is used for l2/lightning estimating of the number of blocks swap payments are locked for [#1606](https://github.com/KomodoPlatform/atomicDEX-API/pull/1606)
- MetaMask `WIP` [#1167](https://github.com/KomodoPlatform/atomicDEX-API/issues/1167)
  - Login with a MetaMask wallet [#1551](https://github.com/KomodoPlatform/atomicDEX-API/pull/1551)
  - Check if corresponding ETH chain is known by MetaMask wallet on coin activation using `wallet_switchEthereumChain` [#1674](https://github.com/KomodoPlatform/atomicDEX-API/pull/1674)
  - Refactor ETH/ERC20 withdraw taking into account that the only way to sign a transaction is to send it using `eth_sendTransaction` [#1674](https://github.com/KomodoPlatform/atomicDEX-API/pull/1674)
  - Extract address's public key using `eth_singTypedDataV4` [#1674](https://github.com/KomodoPlatform/atomicDEX-API/pull/1674)
  - Perform swaps with coins activated with MetaMask [#1674](https://github.com/KomodoPlatform/atomicDEX-API/pull/1674)
  
### Enhancements/Fixes:

- Update `rust-web3` crate [#1674](https://github.com/KomodoPlatform/atomicDEX-API/pull/1674)
- Custom enum from stringify derive macro to derive From implementations for enums  [#1502](https://github.com/KomodoPlatform/atomicDEX-API/pull/1502)
- Validate that  `input_tx` is calling `'receiverSpend'` in `eth::extract_secret` [#1596](https://github.com/KomodoPlatform/atomicDEX-API/pull/1596)
- Validate all Swap parameters at the Negotiation stage [#1475](https://github.com/KomodoPlatform/atomicDEX-API/pull/1475)
- created safe number type castings [#1517](https://github.com/KomodoPlatform/atomicDEX-API/pull/1517)
- Improve `stop` functionality [#1490](https://github.com/KomodoPlatform/atomicDEX-API/pull/1490)
- A possible seednode p2p thread panicking attack due to `GetKnownPeers` msg was fixed in [#1445](https://github.com/KomodoPlatform/atomicDEX-API/pull/1445)
- NAV `cold_staking` script type was added to fix a problem in NAV tx history in [#1466](https://github.com/KomodoPlatform/atomicDEX-API/pull/1466)
- SPV was temporarily disabled in WASM in [#1479](https://github.com/KomodoPlatform/atomicDEX-API/pull/1479)
- `BTC-segwit` swap locktimes was fixed in [#1548](https://github.com/KomodoPlatform/atomicDEX-API/pull/1548) by using orderbook ticker instead of ticker in swap locktimes calculations.
- BTC block headers deserialization was fixed for version 4 and `KAWPOW_VERSION` in [#1452](https://github.com/KomodoPlatform/atomicDEX-API/pull/1452)
- Error messages for failing swaps due to a time difference between maker and taker are now more informative after [#1677](https://github.com/KomodoPlatform/atomicDEX-API/pull/1677)
- Fix `LBC` block header deserialization bug [#1343](https://github.com/KomodoPlatform/atomicDEX-API/pull/1343)
- Fix `NMC` block header deserialization bug [#1409](https://github.com/KomodoPlatform/atomicDEX-API/pull/1409)
- Refactor mm2 error handling for some structures [#1444](https://github.com/KomodoPlatform/atomicDEX-API/pull/1444)
- Tx wait for confirmation timeout fix [#1446](https://github.com/KomodoPlatform/atomicDEX-API/pull/1446)
- Retry tx wait confirmation if not on chain [#1474](https://github.com/KomodoPlatform/atomicDEX-API/pull/1474)
- Fix electrum "response is too large (over 2M bytes)" error for block header download [#1506](https://github.com/KomodoPlatform/atomicDEX-API/pull/1506)
- Deactivate tokens with platform coin [#1525](https://github.com/KomodoPlatform/atomicDEX-API/pull/1525)
- Enhanced logging in` spv` and `rpc_client` mods [#1594](https://github.com/KomodoPlatform/atomicDEX-API/pull/1594)
- Update metrics related dep && refactoring [#1312](https://github.com/KomodoPlatform/atomicDEX-API/pull/1312)
- Fix rick and morty genesis block deserialization [#1647](https://github.com/KomodoPlatform/atomicDEX-API/pull/1647)
- In `librustzcash` bumped `bech32` to `0.9.1`(which we already have in mm2, so we will not have 2 versions of `bech32`)
- Use dev branch as a target branch for Dependabot [#1424](https://github.com/KomodoPlatform/atomicDEX-API/pull/1424)
- Fixed Zhtlc orders is_mine bug (orders had "is_mine":false)  [#1489](https://github.com/KomodoPlatform/atomicDEX-API/pull/1489)
- Grouped SwapOps method arguments into new groups(structures) [#1529](https://github.com/KomodoPlatform/atomicDEX-API/pull/1529)
- Handling multiple rpcs optimization [#1480](https://github.com/KomodoPlatform/atomicDEX-API/issues/1480)
  - Tendermint multiple rpcs optimization [#1568](https://github.com/KomodoPlatform/atomicDEX-API/pull/1568)
  - Multiple rpcs optimization for `z_rpc` and `http_transport` [#1653](https://github.com/KomodoPlatform/atomicDEX-API/pull/1653)
  - Refactor p2p message processing flow (related with one of the security problem) [#1436](https://github.com/KomodoPlatform/atomicDEX-API/pull/1436)
- Solana tests are disabled [#1660](https://github.com/KomodoPlatform/atomicDEX-API/pull/1660)
- Some of vulnerable dependencies(tokio, libp2p) are fixed [#1666](https://github.com/KomodoPlatform/atomicDEX-API/pull/1666)
- Add `mm2_stop` WASM FFI [#1628](https://github.com/KomodoPlatform/atomicDEX-API/pull/1628)
- Use `futures_timer` crate and fix some unstable tests [#1511](https://github.com/KomodoPlatform/atomicDEX-API/pull/1511)
- Fix `Timer::sleep_ms` in WASM [#1514](https://github.com/KomodoPlatform/atomicDEX-API/pull/1514)
- Fix a race condition in `AbortableQueue` [#1528](https://github.com/KomodoPlatform/atomicDEX-API/pull/1528)
- Spawn `process_json_request` so the RPC requests can be processed asynchronously [#1620](https://github.com/KomodoPlatform/atomicDEX-API/pull/1620)
- Fix `task::-::cancel` if the RPC task is an awaiting status [#1582](https://github.com/KomodoPlatform/atomicDEX-API/pull/1582)
- `disable_coin` should fail if there are tokens dependent on the platform [#1651](https://github.com/KomodoPlatform/atomicDEX-API/pull/1651)
- Implement a repeatable future [#1564](https://github.com/KomodoPlatform/atomicDEX-API/pull/1564)
- Version handling was enhanced [#1686](https://github.com/KomodoPlatform/atomicDEX-API/pull/1686)
  - Version of `mm2_bin_lib` from cargo manifest is now used for the API version
  - `--version`, `-v`, `version` arguments now print the mm2 version
- Workflow for VirusTotal results was added to CI [#1676](https://github.com/KomodoPlatform/atomicDEX-API/pull/1676)
- `parity-ethereum` and `testcontainers-rs` crates from KomodoPlatform repo are now used [#1690](https://github.com/KomodoPlatform/atomicDEX-API/pull/1690)
- Testnet node of atom was updated, RUSTSEC-2023-0018 was ignored [#1692](https://github.com/KomodoPlatform/atomicDEX-API/pull/1692)
- Timestamp value sent from the peer in `PubkeyKeepAlive` msg was ignored and the received timestamp was used instead [#1668](https://github.com/KomodoPlatform/atomicDEX-API/pull/1668)
- Change release branch from mm2.1 to main in CI [#1697](https://github.com/KomodoPlatform/atomicDEX-API/pull/1697)
- CHANGELOG.md was introduced to have a complete log of code changes [#1680](https://github.com/KomodoPlatform/atomicDEX-API/pull/1680)
- Small fixes [#1518](https://github.com/KomodoPlatform/atomicDEX-API/pull/1518), [#1515](https://github.com/KomodoPlatform/atomicDEX-API/pull/1515), [#1550](https://github.com/KomodoPlatform/atomicDEX-API/pull/1657), [#1657](https://github.com/KomodoPlatform/atomicDEX-API/pull/1657)

**NB - Backwards compatibility breaking changes:**
- Because of [#1548](https://github.com/KomodoPlatform/atomicDEX-API/pull/1548), old nodes will not be able to swap BTC segwit with new nodes since locktimes are exchanged and validated in the negotiation messages.<|MERGE_RESOLUTION|>--- conflicted
+++ resolved
@@ -1,22 +1,14 @@
-<<<<<<< HEAD
-## Unreleased - 2023-##-##
-
-### Features:
-
-- `adex` command line utility was introduced that supplies commands: `init`, `start`, `stop`, `status` [#1682](https://github.com/KomodoPlatform/atomicDEX-API/issues/1682) 
-=======
 ## {inc-release}
 
 **Features:**
+- `adex` command line utility was introduced that supplies
 
 **Enhancements/Fixes:**
 - CI/CD workflow logics are improved [#1736](https://github.com/KomodoPlatform/atomicDEX-API/pull/1736)
->>>>>>> 514884c1
 
 ## v1.0.1-beta - 2023-03-17
 
-### Features:
-
+**Features:**
 - NFT integration `WIP` [#900](https://github.com/KomodoPlatform/atomicDEX-API/issues/900)
   - NFT integration PoC added. Includes ERC721 support for ETH and BSC [#1652](https://github.com/KomodoPlatform/atomicDEX-API/pull/1652)
   - Withdraw ERC1155 and EVM based chains support added for NFT PoC [#1704](https://github.com/KomodoPlatform/atomicDEX-API/pull/1704)
@@ -36,8 +28,7 @@
     - If an invoice payment failed, retring paying the same invoice would cause the payment to not be updated to successful in the DB even if it were successful. A method to update the payment in the DB was added to fix this.
   - `mm2_git` crate was added to provide an abstraction layer on Git for doing query/parse operations over the repositories [#1636](https://github.com/KomodoPlatform/atomicDEX-API/pull/1636)
 
-### Enhancements/Fixes:
-
+**Enhancements/Fixes:**
 - Use `env_logger` to achieve flexible log filtering [#1725](https://github.com/KomodoPlatform/atomicDEX-API/pull/1725)
 - IndexedDB Cursor can now iterate over the items step-by-step [#1678](https://github.com/KomodoPlatform/atomicDEX-API/pull/1678)
 - Uuid lib was update from v0.7.4 to v1.2.2 in [#1655](https://github.com/KomodoPlatform/atomicDEX-API/pull/1655)
@@ -64,8 +55,7 @@
 
 ## v1.0.0-beta - 2023-03-08
 
-### Features:
-
+**Features:**
 - ARRR integration [#927](https://github.com/KomodoPlatform/atomicDEX-API/issues/927):
   - Zcoin native mode support was added [#1438](https://github.com/KomodoPlatform/atomicDEX-API/pull/1438)
   - Multi lightwalletd servers support was added [#1472](https://github.com/KomodoPlatform/atomicDEX-API/pull/1472)
@@ -116,9 +106,8 @@
   - Refactor ETH/ERC20 withdraw taking into account that the only way to sign a transaction is to send it using `eth_sendTransaction` [#1674](https://github.com/KomodoPlatform/atomicDEX-API/pull/1674)
   - Extract address's public key using `eth_singTypedDataV4` [#1674](https://github.com/KomodoPlatform/atomicDEX-API/pull/1674)
   - Perform swaps with coins activated with MetaMask [#1674](https://github.com/KomodoPlatform/atomicDEX-API/pull/1674)
-  
-### Enhancements/Fixes:
-
+   
+**Enhancements/Fixes:**
 - Update `rust-web3` crate [#1674](https://github.com/KomodoPlatform/atomicDEX-API/pull/1674)
 - Custom enum from stringify derive macro to derive From implementations for enums  [#1502](https://github.com/KomodoPlatform/atomicDEX-API/pull/1502)
 - Validate that  `input_tx` is calling `'receiverSpend'` in `eth::extract_secret` [#1596](https://github.com/KomodoPlatform/atomicDEX-API/pull/1596)
